#--------------------------------------------------------------------------!
# The Phantom Smoothed Particle Hydrodynamics code, by Daniel Price et al. !
# Copyright (c) 2007-2018 The Authors (see AUTHORS)                        !
# See LICENCE file for usage and distribution conditions                   !
# http://users.monash.edu.au/~dprice/phantom                               !
#--------------------------------------------------------------------------!
#+
#  The Phantom Makefile
#
#  DESCRIPTION:
#   This is the main Makefile for all of the code and utilities
#   Compiler settings are grouped under the SYSTEM variable while
#   compile-time settings for different problems are grouped under
#   the SETUP variable
#
#  OWNER: Daniel Price
#
#  $Id: 2788b71b1c08e560e77dce9849c5cb24a668f4b9 $
#+
#--------------------------------------------------------------------------

.KEEP_STATE:

PHANTOM_VERSION_MAJOR=1
PHANTOM_VERSION_MINOR=2
PHANTOM_VERSION_MICRO=1
VERSION=$(PHANTOM_VERSION_MAJOR).$(PHANTOM_VERSION_MINOR).$(PHANTOM_VERSION_MICRO)

KNOWN_SYSTEM=no
SHELL = /bin/bash
VPATH = ${RUNDIR} ../src/main ../src/utils ../src/setup ../src/tests ../src/lib/NICIL/src
BINDIR= ../bin
UNAME=${shell uname}
#----------------------------------------------------------------
# Sensible defaults for phantom configuration
#----------------------------------------------------------------
CONFIG        = config.F90
SETUPFILE     = setup_unifdis.F90
MODFILE       = moddump_default.f90
ANALYSIS      = analysis_dtheader.f90
MULTIRUNFILE  = multirun.f90
LIVE_ANALYSIS = no
LINKLIST      = dtype_kdtree.F90 kdtree.F90 linklist_kdtree.F90
#
# can comment out the following lines and instead set
# the parameters as environment variables
#
ifndef DOUBLEPRECISION
  DOUBLEPRECISION= yes
endif
ifndef EDITOR
  EDITOR= emacs
endif
ifndef OPENMP
  OPENMP= yes
endif
ifndef SPLASH_DIR
   SPLASH_DIR=${shell if [ -d $$HOME/splash ]; then echo $$HOME/splash; fi}
endif
# MPI= yes
#
# endian can be "BIG", "LITTLE" or anything else which has no effect
#
# ENDIAN= default
#
CC = gcc
CCFLAGS = -O5
LIBCXX = -lstdc++
#FPPFLAGS=
LDFLAGS=
SRCPHOTO=

#----------------------------------------------------------------
# here follows specific configuration options used
# for various types of simulations
#
# preprocessor options are as follows:
#
# -DPERIODIC            ! periodic boundaries
# -DIND_TIMESTEPS       ! individual particle timesteps
# -DSTS_TIMESTEPS       ! super-timestepping
# -DDISC_VISCOSITY      ! use artificial disc viscosity ( nu \propto alpha_sph cs h
#                       ! and calculated for both approaching and receding particles
# -DDRIVING             ! use turbulence driving
# -DMHD                 ! magnetic fields
# -DNONIDEALMHD         ! non-ideal magnetic fields including ionisation; uses NICIL
#
# -DSORT                ! whether or not to sort particles
#
# -DPHOTO               ! turn on the photoevaporation
# -DLIGHTCURVE          ! lightcurve estimation
#----------------------------------------------------------------
#
# Check for obsolete setups and replace with generic version
#
#----------------------------------------------------------------
ifeq ($(SETUP), HLTau) # [buildbot skip]
    OBSOLETE_SETUP=yes
    OLDSETUP= HLTau
    override SETUP=disc
endif
ifeq ($(SETUP), dustyHLTau) # [buildbot skip]
    OBSOLETE_SETUP=yes
    OLDSETUP= dustyHLTau
    override SETUP=dustydisc
endif
ifeq ($(SETUP), mcfost) # [buildbot skip]
    OBSOLETE_SETUP=yes
    OLDSETUP=mcfost
    override SETUP=disc
    MCFOST=yes
endif
ifeq ($(SETUP), planets) # [buildbot skip]
    OBSOLETE_SETUP=yes
    OLDSETUP= planets
    override SETUP=disc
endif
ifeq ($(SETUP), binarydisc) # [buildbot skip]
    OBSOLETE_SETUP=yes
    OLDSETUP= binarydisc
    override SETUP=disc
endif
ifeq ($(SETUP), dustybinarydisc) # [buildbot skip]
    OBSOLETE_SETUP=yes
    OLDSETUP= dustybinarydisc
    override SETUP=dustydisc
endif
ifeq ($(SETUP), Lense-Thirring) # [buildbot skip]
    OBSOLETE_SETUP=yes
    OLDSETUP= Lense-Thirring
    override SETUP=disc
endif
ifeq ($(SETUP), warp) # [buildbot skip]
    OBSOLETE_SETUP=yes
    OLDSETUP= warp
    override SETUP=disc
endif
ifeq ($(SETUP), rndisc) # [buildbot skip]
    OBSOLETE_SETUP=yes
    OLDSETUP= rndisc
    override SETUP=lightcurvedisc
endif

#----------------------------------------------------------------
# Current code setup options
#----------------------------------------------------------------
ifeq ($(SETUP), empty)
#   empty setup for external-driver simulation
    SETUPFILE= setup_empty.f90
    IND_TIMESTEPS=yes
    KNOWN_SETUP=yes
endif

ifeq ($(SETUP), wddisc)
    ISOTHERMAL=yes
    SETUPFILE=setup_wddisc.f90
    KNOWN_SETUP=yes
    DUST=yes
endif

ifeq ($(SETUP), asteroidwind)
    SETUPFILE=setup_asteroidwind.f90
    SRCINJECT=inject_asteroidwind.f90
    IND_TIMESTEPS=yes
    CONST_AV=yes
    ISOTHERMAL=yes
    KNOWN_SETUP=yes
endif

ifeq ($(SETUP), galdisc)
#   galactic disc simulations
    IND_TIMESTEPS=yes
    H2CHEM=yes
    ISOTHERMAL=no
    GRAVITY=no
    MHD=no
    SETUPFILE= setup_galdisc.f90
    KNOWN_SETUP=yes
endif

ifeq ($(SETUP), galdiscmhd)
#   galactic disc simulations with magnetic fields
    IND_TIMESTEPS=yes
    H2CHEM=no
    ISOTHERMAL=yes
    GRAVITY=no
    MHD=yes
    SETUPFILE= setup_galdisc.f90
    KNOWN_SETUP=yes
endif

ifeq ($(SETUP), turbdrive)
#   driven turbulence
    ifeq ($(IND_TIMESTEPS), yes)
       FPPFLAGS= -DPERIODIC -DCORRECT_BULK_MOTION -DSTIR_FROM_FILE
    else
       FPPFLAGS= -DPERIODIC # -DCORRECT_MEAN_FORCE
    endif
    SETUPFILE= setup_unifdis.F90
    SRCTURB= forcing.F90
    MULTIRUNFILE= multirun_mach.f90
    KNOWN_SETUP=yes
    CURLV=yes
    ISOTHERMAL=yes
endif

ifeq ($(SETUP), turbsubsonic)
#   subsonic, driven turbulence
    FPPFLAGS= -DPERIODIC -DSTIR_FROM_FILE -DCORRECT_MEAN_FORCE
    SETUPFILE= setup_unifdis.F90
    SRCTURB= forcing.F90
    MULTIRUNFILE= multirun_mach.f90
    KNOWN_SETUP=yes
    KERNEL=quintic
    ISOTHERMAL=yes
    IND_TIMESTEPS=no
    CURLV=yes
    USE_STRAIN_TENSOR=yes
endif

ifeq ($(SETUP), taylorgreen)
#   Taylor-Green vortex problem
    FPPFLAGS= -DPERIODIC -DCURLV -DUSE_STRAIN_TENSOR
    SETUPFILE= setup_taylorgreen.f90
    ISOTHERMAL=yes
    KNOWN_SETUP=yes
    KERNEL=quintic
    MODFILE= moddump_taylorgreen.f90
    IND_TIMESTEPS=no
endif

ifeq ($(SETUP), turb)
#   driven supersonic turbulence (hydro, mhd, dusty)
    FPPFLAGS      = -DPERIODIC -DCORRECT_BULK_MOTION -DSTIR_FROM_FILE
    SETUPFILE     = setup_turb.F90
    SRCTURB       = forcing.F90
    IND_TIMESTEPS = yes
    KNOWN_SETUP   = yes
    ISOTHERMAL    = yes
    CURLV         = yes
    MHD           = no
    DUST          = no
    USE_STRAIN_TENSOR = yes
endif

ifeq ($(SETUP), wd)
    SETUPFILE     = setup_star.f90
    IND_TIMESTEPS = no
    MHD           = no
    GRAVITY       = yes
    ISOTHERMAL    = no
    KNOWN_SETUP   = yes
    STORE_TEMP    = yes
    MODFILE       = moddump_binarystar.f90
endif

ifeq ($(SETUP), photoevap)
# Mark Hutchison
    FPPFLAGS= -DDISC_VISCOSITY -DPHOTO
    SETUPFILE= setup_photoevap.f90
    ANALYSIS= analysis_disc.f90
    KNOWN_SETUP=yes
    IND_TIMESTEPS=yes
    SRCPHOTO=photoevap.f90
endif

ifeq ($(SETUP), disc)
#   locally isothermal gas disc
     ifeq ($(DISC_VISCOSITY), no)
	FPPFLAGS=
     else
        FPPFLAGS= -DDISC_VISCOSITY
    endif
    SETUPFILE= setup_disc.f90
    ANALYSIS= analysis_disc.f90
#    ANALYSIS= analysis_binarydisc_af.f90
#    ANALYSIS=analysis_dustydisc_g.f90
#    ANALYSIS=analysis_ptmass.f90
#    ANALYSIS = analysis_binarydisc.f90
    ISOTHERMAL=yes
    KNOWN_SETUP=yes
    MULTIRUNFILE= multirun.f90
    IND_TIMESTEPS=yes
endif

ifeq ($(SETUP), grtde)
    FPPFLAGS= -DSORT_RADIUS_INIT
    SETUPFILE= setup_grtde.f90
    GR=yes
    METRIC=kerr
    KNOWN_SETUP=yes
    IND_TIMESTEPS=yes
    GRAVITY=yes
endif

ifeq ($(SETUP), srpolytrope)
    FPPFLAGS= -DSORT_RADIUS_INIT -DPRIM2CONS_FIRST
    SETUPFILE= setup_srpolytrope.f90
    GR=yes
    METRIC=minkowski
    KNOWN_SETUP=yes
    IND_TIMESTEPS=yes
    GRAVITY=yes
    MODFILE=moddump_polytrope.f90
endif

ifeq ($(SETUP), grdisc)
    FPPFLAGS= -DSORT_RADIUS_INIT
    SETUPFILE= setup_grdisc.f90
    ANALYSIS= analysis_disc.f90
    ISOTHERMAL=no
    GR=yes
    METRIC=kerr
    KNOWN_SETUP=yes
    MULTIRUNFILE= multirun.f90
    IND_TIMESTEPS=yes
    NCELLSMAX=2*maxp
    CONST_AV=yes
endif

ifeq ($(SETUP), adiabaticdisc)
#   adiabatic disc
    FPPFLAGS= -DDISC_VISCOSITY
    SETUPFILE= setup_disc.f90
    ANALYSIS= analysis_disc.f90
    KNOWN_SETUP=yes
    IND_TIMESTEPS=yes
    ISOTHERMAL=no
    MULTIRUNFILE= multirun.f90
endif

ifeq ($(SETUP), lightcurvedisc)
#   adiabatic disc with lightcurve
    FPPFLAGS= -DDISC_VISCOSITY -DLIGHTCURVE
    SETUPFILE= setup_disc.f90
    ANALYSIS= analysis_disc.f90
    KNOWN_SETUP=yes
    IND_TIMESTEPS=yes
    ISOTHERMAL=no
    MULTIRUNFILE= multirun.f90
endif

ifeq ($(SETUP), gwdisc)
#   locally isothermal discs
    FPPFLAGS= -DDISC_VISCOSITY
    SETUPFILE= setup_gwdisc.f90
    ANALYSIS= analysis_disc.f90
    MAXP=2000000
    IND_TIMESTEPS=yes
    ISOTHERMAL=yes
    KNOWN_SETUP=yes
    MULTIRUNFILE= multirun.f90
    SRCPOT= ${SRCPOTS:extern_binary.f90=extern_binary_gw.f90}
endif

ifeq ($(SETUP), nshwdisc)
#   disc around a neutron star
    FPPFLAGS= -DDISC_VISCOSITY -DPRDRAG
    SETUPFILE= setup_nsdisc.f90
    ANALYSIS= analysis_disc.f90
    MODFILE= moddump_changemass.f90
    ISOTHERMAL=yes
    IND_TIMESTEPS=yes
    KNOWN_SETUP=yes
    NCELLSMAX=3*maxp
endif

ifeq ($(SETUP), prtest)
#   simple test of prdrag
    FPPFLAGS=
    SETUPFILE= setup_prtest.f90
    KNOWN_SETUP=yes
endif

ifeq ($(SETUP), binarydiscMFlow)
#   binarydiscMFlow setup
    FPPFLAGS= -DMFLOW -DUSE_STRAIN_TENSOR #-DVMFLOW  #-DDISC_VISCOSITY# -DBINPOS
    SETUPFILE= setup_disc.f90
    ANALYSIS= analysis_disc_MFlow.f90
#    ANALYSIS= analysis_binarydisc.f90
    MAXP=1000000
    ISOTHERMAL=yes
    CURLV=yes
    KNOWN_SETUP=yes
    LIVE_ANALYSIS=no
    IND_TIMESTEPS=yes
    MODFILE= moddump_removeparticles_cylinder.f90 #moddump_addpartfortest.f90
endif

ifeq ($(SETUP), planetdisc)
#   planet disc interaction with fixed planet orbit
    FPPFLAGS=
    SETUPFILE= setup_planetdisc.f90
    ISOTHERMAL=yes
    IND_TIMESTEPS=yes
    CURLV=yes
    KNOWN_SETUP=yes
    ANALYSIS=analysis_disc.f90
endif

ifeq ($(SETUP), planetatm)
#   disc interaction with fixed planet orbit + atmosphere
    FPPFLAGS=
    SETUPFILE= setup_disc.f90
    ISOTHERMAL=yes
    IND_TIMESTEPS=yes
    CURLV=yes
    KNOWN_SETUP=yes
    ANALYSIS=analysis_disc.f90
endif

ifeq ($(SETUP), torus)
#   MRI torus
    FPPFLAGS=
    SETUPFILE= setup_torus.f90
    ANALYSIS= analysis_torus.f90
    KNOWN_SETUP=yes
endif

ifeq ($(SETUP), galcen)
#   galactic centre
    FPPFLAGS=
    SETUPFILE= setup_galcen_stars.f90
    SRCINJECT= inject_galcen_winds.f90
    KNOWN_SETUP=yes
endif

#--- Bondi accretion/wind ---------------------------
ifeq ($(SETUP), bondi)
    SETUPFILE=bondiexact.f90 setup_bondi.f90
    KNOWN_SETUP=yes
    KERNEL=quintic
    ISOTHERMAL=yes
endif
ifeq ($(SETUP), grbondi)
    SETUPFILE=bondiexact_gr.f90 setup_bondi.f90
    KNOWN_SETUP=yes
    KERNEL=quintic
    GR=yes
    METRIC=schwarzschild
endif
ifeq ($(SETUP), grbondi-inject)
    SETUPFILE= setup_bondiinject.F90
    SRCINJECT=bondiexact_gr.f90 icosahedron.f90 utils_inject.f90 inject_bondi.f90
    KNOWN_SETUP=yes
    IND_TIMESTEPS=no
    STS_TIMESTEPS=no
    KERNEL=quintic
    ISOTHERMAL=no
    GR=yes
    METRIC=schwarzschild
endif
#-----------------------------------------------

ifeq ($(SETUP), quebec)
    SETUPFILE = setup_quebec.f90
    GRAVITY = yes
    KNOWN_SETUP = yes
    MODFILE = moddump_binarystar.f90
endif

ifeq ($(SETUP), tde)
#   tidal disruption simulations
    SETUPFILE= setup_star.f90
    ANALYSIS=analysis_tde.f90
    GRAVITY=yes
    ISOTHERMAL=yes
    MODFILE=moddump_tidal.f90
    KNOWN_SETUP=yes
endif

ifeq ($(SETUP), polytrope)
#   single (option 2) or binary (option 3) polytrope test
    SETUPFILE= setup_star.f90
    ANALYSIS= density_profiles.o analysis_polytropes.f90
    GRAVITY=yes
    ISOTHERMAL=yes
    MODFILE=moddump_binarystar.f90
    KNOWN_SETUP=yes
endif

ifeq ($(SETUP), neutronstar)
#   neutron star (use option 4)
    SETUPFILE= setup_star.f90
    ISOTHERMAL=yes
    GRAVITY=no     #since external force being used
    KNOWN_SETUP=yes
endif

ifeq ($(SETUP), sphereinbox)
#   sphere-in-box setup
    FPPFLAGS= -DPERIODIC
    SETUPFILE= setup_sphereinbox.f90
    KNOWN_SETUP=yes
endif

ifeq ($(SETUP), shock)
#   sod shock tube test
    FPPFLAGS= -DPERIODIC
    SETUPFILE= setup_shock.F90
    DOUBLEPRECISION=yes
    KERNEL=quintic
    ISOTHERMAL=no
    KNOWN_SETUP=yes
endif

ifeq ($(SETUP), dustyshock)
#   sod shock tube test
    FPPFLAGS= -DPERIODIC
    SETUPFILE= setup_shock.F90
    DUST=yes
    DOUBLEPRECISION=yes
    KERNEL=quintic
    ISOTHERMAL=no
    KNOWN_SETUP=yes
endif

ifeq ($(SETUP), mhdshock)
#   Ryu & Brio-Wu shock tube tests
    FPPFLAGS= -DPERIODIC
    SETUPFILE= setup_shock.F90
    DOUBLEPRECISION=yes
    MHD=yes
    KERNEL=quintic
    KNOWN_SETUP=yes
endif

ifeq ($(SETUP), nimhdshock)
#   non-ideal mhd standing and C shock tests
    FPPFLAGS= -DPERIODIC
    SETUPFILE= setup_shock.F90
    DOUBLEPRECISION=yes
    MHD=yes
    IND_TIMESTEPS=no
    STS_TIMESTEPS=no
    NONIDEALMHD=yes
    KERNEL=WendlandC4
    ISOTHERMAL=yes
    MAXP=6000000
    KNOWN_SETUP=yes
endif

ifeq ($(SETUP), srshock)
#   special relativistic sod shock tube test
    PERIODIC=yes
    SETUPFILE= setup_shock.F90
    DOUBLEPRECISION=yes
    KERNEL=quintic
    GR=yes
    METRIC=minkowski
    ISOTHERMAL=no
    KNOWN_SETUP=yes
    MAXP=900000
    CONST_AV=yes
endif


ifeq ($(SETUP), testparticles)
#
    PERIODIC=no
    SETUPFILE= setup_testparticles.F90
    DOUBLEPRECISION=yes
    GR=no
    ISOTHERMAL=no
    KNOWN_SETUP=yes
    MAXP=500000
    ANALYSIS= analysis_1particle.f90
endif

ifeq ($(SETUP), gr_testparticles)
#
    PERIODIC=no
    SETUPFILE= setup_testparticles.f90
    DOUBLEPRECISION=yes
    GR=yes
    METRIC=kerr
    ISOTHERMAL=no
    KNOWN_SETUP=yes
    MAXP=1000
    ANALYSIS= analysis_1particle.f90
endif

ifeq ($(SETUP), dustydisc)
#   locally isothermal dusty discs
    FPPFLAGS= -DDISC_VISCOSITY
    SETUPFILE= setup_disc.f90
    MODFILE= moddump_dustadd.f90
    ISOTHERMAL=yes
    DUST=yes
    KNOWN_SETUP=yes
    IND_TIMESTEPS=yes
    ANALYSIS=analysis_dustydisc.f90
endif

ifeq ($(SETUP), growingdisc)
#   locally isothermal dusty discs with growth and fragmentation
    FPPFLAGS= -DDISC_VISCOSITY
    SETUPFILE= setup_disc.f90
    MODFILE= moddump_dustadd.f90
    ISOTHERMAL=yes
    DUST=yes
    KNOWN_SETUP=yes
    IND_TIMESTEPS=yes
    DUSTGROWTH = yes
    ANALYSIS=analysis_dustydisc.f90
endif

ifeq ($(SETUP), dustybox)
#   dust in a box
    FPPFLAGS= -DPERIODIC
    SETUPFILE= setup_dustybox.f90
    MODFILE= moddump_dustadd.f90
    ISOTHERMAL=yes
    DUST=yes
    KNOWN_SETUP=yes
    IND_TIMESTEPS=no
    ANALYSIS= analysis_trackbox.f90
endif

ifeq ($(SETUP), dustysedov)
#   Sedov blast wave test with dust
    FPPFLAGS= -DPERIODIC
    SETUPFILE= setup_dustysedov.f90
    MODFILE= moddump_dustadd.f90
    DUST=yes
    KNOWN_SETUP=yes
    #IND_TIMESTEPS=no
endif

ifeq ($(SETUP), dustywave)
#   dust in a box
    FPPFLAGS= -DPERIODIC
    SETUPFILE= setup_wave.f90
    MODFILE= moddump_dustadd.f90
    DUST=yes
    KNOWN_SETUP=yes
    IND_TIMESTEPS=no
    ANALYSIS= analysis_trackbox.f90
endif

ifeq ($(SETUP), wave)
#   linear wave
    FPPFLAGS= -DPERIODIC
    SETUPFILE= setup_wave.f90
    KNOWN_SETUP=yes
    IND_TIMESTEPS=no
    KERNEL=quintic
endif

ifeq ($(SETUP), wavedamp)
#   Wave damping test as per Choi et al (2009)
    FPPFLAGS= -DPERIODIC
    SETUPFILE= setup_wavedamp.f90
    ISOTHERMAL=yes
    NONIDEALMHD=yes
    MHD=yes
    KNOWN_SETUP=yes
    KERNEL=WendlandC4
    IND_TIMESTEPS=no
    STS_TIMESTEPS=no
    ANALYSIS = analysis_bzrms.f90
    DEBUG=no
endif

ifeq ($(SETUP), sedov)
#   Sedov blast wave test
    FPPFLAGS= -DPERIODIC
    SETUPFILE= setup_sedov.f90
    IND_TIMESTEPS=yes
    KNOWN_SETUP=yes
    MAXP=2100000
endif

ifeq ($(SETUP), srblast)
#   special relativistic blast wave test (spherical)
    PERIODIC=yes
    SETUPFILE=setup_srblast.f90
    IND_TIMESTEPS=no
    GR=yes
    METRIC=minkowski
    KERNEL=quintic
    KNOWN_SETUP=yes
    CONST_AV=yes
    ISOTHERMAL=no
endif

ifeq ($(SETUP), blob)
#   Blob evaporation problem
    FPPFLAGS= -DPERIODIC#-DSORT
    SETUPFILE= setup_blob.f90
    DOUBLEPRECISION= no
    KNOWN_SETUP=yes
endif

ifeq ($(SETUP), kh)
#   Kelvin-Helmholtz problem
    FPPFLAGS= -DPERIODIC
    SETUPFILE= setup_kh.f90
    KNOWN_SETUP=yes
endif

ifeq ($(SETUP), mhdrotor)
#   MHD rotor problem
    FPPFLAGS= -DPERIODIC
    SETUPFILE= setup_mhdrotor.f90
    MHD=yes
    KNOWN_SETUP=yes
endif

ifeq ($(SETUP), jadvect)
#   MHD current loop advection problem
    FPPFLAGS= -DPERIODIC
    SETUPFILE= setup_jadvect.f90
    MHD=yes
    KNOWN_SETUP=yes
endif

ifeq ($(SETUP), alfven)
#   MHD circularly polarised Alfven wave problem
    FPPFLAGS= -DPERIODIC
    SETUPFILE= setup_alfvenwave.f90
    MHD=yes
    KNOWN_SETUP=yes
    KERNEL=quintic
endif

ifeq ($(SETUP), orstang)
#   Orszag-Tang vortex
    FPPFLAGS= -DPERIODIC
    SETUPFILE= setup_orstang.f90
    MHD=yes
    KNOWN_SETUP=yes
endif

ifeq ($(SETUP), balsarakim)
#   Balsara-Kim 2004
    FPPFLAGS= -DPERIODIC
    SETUPFILE= setup_unifdis.f90
    MHD=yes
    KNOWN_SETUP=yes
    SRCINJECT=inject_sne.f90
    KERNEL=quintic
    IND_TIMESTEPS=yes
    H2CHEM=yes
endif

ifeq ($(SETUP), mhdvortex)
#   Balsara (2004) MHD vortex
    FPPFLAGS= -DPERIODIC
    SETUPFILE= setup_mhdvortex.f90
    MHD=yes
    KNOWN_SETUP=yes
endif

ifeq ($(SETUP), mhdsine)
#   MHD sine wave
    FPPFLAGS= -DPERIODIC
    SETUPFILE= setup_mhdsine.f90
    NONIDEALMHD=no
    MHD=yes
    KNOWN_SETUP=yes
endif

ifeq ($(SETUP), mhdblast)
#   MHD blast wave test
    SETUPFILE= setup_mhdblast.f90
    PERIODIC=yes
    MHD=yes
    ISOTHERMAL=no
    IND_TIMESTEPS=no
    KNOWN_SETUP=yes
    MAXP=3000000
endif

ifeq ($(SETUP), mhdwave)
#   propagating isolated MHD wave
    SETUPFILE= setup_mhdwave.f90
    PERIODIC=yes
    MHD=yes
    ISOTHERMAL=no
    IND_TIMESTEPS=no
    KNOWN_SETUP=yes
    MAXP=3000000
endif

ifeq ($(SETUP), cluster)
#   cluster formation (setup)
    FPPFLAGS=
    SETUPFILE= velfield_fromcubes.f90 setup_cluster.f90
    MODFILE= moddump_default.f90
    ANALYSIS= phantom_pdfs.o analysis_MWpdf.f90 #analysis_sinkmass.f90
    ISOTHERMAL=yes
    MHD=no
    GRAVITY=yes
    IND_TIMESTEPS=yes
    KNOWN_SETUP=yes
    MAXPTMASS=1000
    MAXP=3500000
endif

ifeq ($(SETUP), binary)
#   binary setup
    FPPFLAGS= -DCONST_AV
    SRCINJECT= inject_rochelobe.f90
    SETUPFILE= setup_binary.f90
    #SETUPFILE= setup_chinchen.f90
    KNOWN_SETUP=yes
endif

ifeq ($(SETUP), common)
#   binary setup
    FPPFLAGS=
    SETUPFILE= setup_common.f90
    KNOWN_SETUP=yes
endif

ifeq ($(SETUP), star)
#   import stellar model from 1D stellar evolution code
#   use option 5 of setup_star
    FPPFLAGS=
    SETUPFILE= setup_star.f90
    MODFILE= moddump_binary.f90
    ANALYSIS= ${SRCNIMHD} utils_summary.o utils_omp.o ptmass.o energies.o analysis_common_envelope.F90
    KNOWN_SETUP=yes
    IND_TIMESTEPS=no
    MAXP=10000000
    GRAVITY=yes
    MHD=no
endif

ifeq ($(SETUP), isowind)
#   wind setup (isothermal spherical wind from a sink particle)
    FPPFLAGS=
    ISOTHERMAL=yes
    SETUPFILE= setup_wind.f90
    SRCINJECT= icosahedron.f90 utils_inject.f90 inject_wind.f90
    KNOWN_SETUP=yes
    IND_TIMESTEPS=no
    STS_TIMESTEPS=no
endif

ifeq ($(SETUP), wind)
#   wind setup (adiabatic supersonic spherical wind from a sink particle)
    SETUPFILE= setup_wind.f90
    SRCINJECT= icosahedron.f90 utils_inject.f90 inject_wind.f90
    KNOWN_SETUP=yes
    IND_TIMESTEPS=no
    STS_TIMESTEPS=no
endif

ifeq ($(SETUP), bowen)
# bowen wind setup (pulsating dusty wind)
    FPPFLAGS= -DBOWEN
    SETUPFILE= setup_wind.f90
    SRCINJECT= icosahedron.f90 utils_inject.f90 bowen_dust.F90 inject_wind.f90
    KNOWN_SETUP=yes
    IND_TIMESTEPS=no
    STS_TIMESTEPS=no
endif

ifeq ($(SETUP), BHL)
# Bondi-Hoyle-Lyttleton setup
    SETUPFILE= setup_BHL.f90
    SRCINJECT= inject_BHL.f90
    FPPFLAGS= -DNOWARNRESTRICTEDHJUMP
    KNOWN_SETUP=yes
    IND_TIMESTEPS=yes
endif

ifeq ($(SETUP), jet)
#   Jet simulation from Price, Tricco & Bate (2012)
    FPPFLAGS= -DPERIODIC -DGRAVITY
    SETUPFILE= setup_sphereinbox.f90
    #ANALYSIS= analysis_jet.f90
    ANALYSIS= ${SRCNIMHD} analysis_protostar_environ.F90
    ISOTHERMAL=yes
    MHD=yes
    IND_TIMESTEPS=yes
    KNOWN_SETUP=yes
    DUST=no
endif

ifeq ($(SETUP), jetnimhd)
#   Simulation from Wurster, Price & Bate (2016,2017) et seq
    SETUPFILE= setup_sphereinbox.f90
    ANALYSIS= ${SRCNIMHD} analysis_protostar_environ.F90
    PERIODIC=yes
    GRAVITY=yes
    ISOTHERMAL=yes
    MHD=yes
    NONIDEALMHD=yes
    IND_TIMESTEPS=yes
    STS_TIMESTEPS=yes
    MODFILE=moddump_CoM.f90
    KNOWN_SETUP=yes
endif

ifeq ($(SETUP), sgdisc)
#   self-gravitating disc
    IND_TIMESTEPS=yes
    GRAVITY=yes
    SETUPFILE= setup_disc.f90
#   ANALYSIS = ${LINKLIST} utils_omp.F90 utils_summary.F90 ptmass.F90 analysis_clumpfind.F90
    ANALYSIS = analysis_disc_stresses.f90
#    ANALYSIS = ${LINKLIST} analysis_getneighbours.f90
    DIMFILE= dim_disc.f90
    KNOWN_SETUP=yes
endif

ifeq ($(SETUP), dustysgdisc)
#   self-gravitating dustydisc
    SETUPFILE= setup_disc.f90
    GRAVITY=yes
    DUST=yes
    KNOWN_SETUP=yes
    IND_TIMESTEPS=yes
    ANALYSIS=analysis_dustydisc.f90
endif

ifeq ($(SETUP), sgdiscsector)
#   self-gravitating disc sector
    IND_TIMESTEPS=yes
    GRAVITY=yes
    SETUPFILE= setup_discsector.f90
    SRCINJECT= inject_keplerianshear.f90
    DIMFILE= dim_disc.f90
    KNOWN_SETUP=yes
endif

ifeq ($(SETUP), dustsettle)
#   dust settling test from PL15
    SETUPFILE= setup_dustsettle.f90
    DUST=yes
    PERIODIC=yes
    ISOTHERMAL=yes
    MODFILE=moddump_dustadd.f90
    KNOWN_SETUP=yes
    IND_TIMESTEPS=no
endif

ifeq ($(SETUP), test)
#   default setup for tests
    FPPFLAGS= -DPERIODIC
    KNOWN_SETUP=yes
    CONST_ARTRES=yes
    CURLV=yes
    MHD=yes
    DUST=yes
    KERNEL=cubic
endif

ifeq ($(SETUP), test2)
#   default setup for tests
    FPPFLAGS= -DDISC_VISCOSITY
    KNOWN_SETUP=yes
    IND_TIMESTEPS=no
    USE_STRAIN_TENSOR=yes
endif

ifeq ($(SETUP), testcyl)
#   default setup for tests
    FPPFLAGS= -DDISC_VISCOSITY
    KNOWN_SETUP=yes
    IND_TIMESTEPS=yes
    CONST_ARTRES=yes
    CURLV=yes
endif

ifeq ($(SETUP), testkd)
#   default setup for tests
    FPPFLAGS= -DPERIODIC
    KNOWN_SETUP=yes
    IND_TIMESTEPS=yes
    CONST_ARTRES=yes
    CURLV=yes
    MHD=yes
endif

ifeq ($(SETUP), testgrav)
#   self-gravity unit tests
    FPPFLAGS= -DGRAVITY
    KNOWN_SETUP=yes
    CONST_ARTRES=yes
    CURLV=yes
endif

ifeq ($(SETUP), testdust)
#   dust unit tests
    PERIODIC=yes
    DUST=yes
    KNOWN_SETUP=yes
    IND_TIMESTEPS=no
endif

ifeq ($(SETUP), testgrowth)
#   dust growth unit tests
    PERIODIC=yes
    DUST=yes
    DUSTGROWTH=yes
    KNOWN_SETUP=yes
    IND_TIMESTEPS=no
endif

ifeq ($(SETUP), testnimhd)
#   non-ideal MHD (+ boundary particle + super-timestepping) unit tests
    PERIODIC=yes
    ISOTHERMAL=yes
    NONIDEALMHD=yes
    MHD=yes
    KERNEL=WendlandC4
    IND_TIMESTEPS=no
    STS_TIMESTEPS=yes
    KNOWN_SETUP=yes
endif

ifeq ($(SETUP), testlum)
#   Lense-Thirring setup
    FPPFLAGS= -DLIGHTCURVE -DUSE_STRAIN_TENSOR
    KNOWN_SETUP=yes
    IND_TIMESTEPS=yes
    ISOTHERMAL=no
endif

ifeq ($(SETUP), testgr)
    GR=yes
    FPPFLAGS= -DGR
    KNOWN_SETUP=yes
    IND_TIMESTEPS=no
    METRIC=schwarzschild
endif

ifeq ($(SETUP), default)
    KNOWN_SETUP=yes
    SETUPFILE= setup_unifdis.F90
    FPPFLAGS= -DPERIODIC
    DUST=yes
endif

#ifeq ($(SETUP), clumpybox) # [buildbot skip]
#    KNOWN_SETUP=yes
#    ANALYSIS = ${LINKLIST} analysis_velocitydispersion_vs_scale.f90
#    ANALYSIS = adaptivemesh.f90 interpolate3D_amr.f90 analysis_pdfs_dhf.f90
#    SETUPFILE= setup_fromgrid.f90
#endif

ifeq ($(SETUP), galaxies)
#   Read in data created from Wurster&Thacker(2013a,b)
    SETUPFILE= setup_galaxies.f90
    ANALYSIS=analysis_GalMerger.f90
    CONST_AV=no
    ISOTHERMAL=no
    IND_TIMESTEPS=yes
    GRAVITY=yes
    MAXP=2600000
    KNOWN_SETUP=yes
endif

ifeq ($(SETUP), nsmerger)
#   Model a neutron star merger; use option 6
    SETUPFILE= setup_star.f90
    ISOTHERMAL=yes
    IND_TIMESTEPS=no
    GRAVITY=yes
    MODFILE=moddump_binarystar.f90
    ANALYSIS=analysis_NSmerger.f90
    KNOWN_SETUP=yes
endif

ifeq ($(SETUP), evrard)
#   models the Evrard collapse; use option 7
    SETUPFILE= setup_star.f90
    ISOTHERMAL=no
    GRAVITY=yes
    ANALYSIS=analysis_sphere.f90
    KNOWN_SETUP=yes
endif

ifeq ($(SETUP), tokamak)
#   tokamak torus setup
    PERIODIC=no
    ISOTHERMAL=yes
    SETUPFILE= setup_tokamak.f90
    KNOWN_SETUP=yes
endif

ifeq ($(SETUP), sfmcfost) # [buildbot skip]
#   live feedback from mcfost in star formation calculation
    PERIODIC=yes
    SETUPFILE= setup_sphereinbox.f90
    ANALYSIS= analysis_mcfost.f90
    LIVE_ANALYSIS=yes
    ISOTHERMAL=no
    KNOWN_SETUP=yes
    MULTIRUNFILE= multirun.f90
    IND_TIMESTEPS=yes
    GRAVITY=yes
    MCFOST=yes
endif

ifeq ($(SETUP), mcfostcmdline) # [buildbot skip]
#   live feedback from mcfost, superseded by mcfost setup
    FPPFLAGS= -DDISC_VISCOSITY
    SETUPFILE= setup_disc.f90
    ANALYSIS= analysis_mcfostcmdline.f90
    LIVE_ANALYSIS=yes
    ISOTHERMAL=no
    KNOWN_SETUP=yes
    MULTIRUNFILE= multirun.f90
    IND_TIMESTEPS=yes
endif

ifndef SETUPFILE
    SETUPFILE= setup_unifdis.F90
endif

ifndef SRCNIMHD
    SRCNIMHD = nicil.F90 nicil_supplement.F90
endif

ifndef SRCDUST
    SRCDUST = dust.F90 growth.F90
endif

#ifndef SRCGROWTH
#    SRCGROWTH = growth.F90
#endif

ifeq ($(MCFOST), yes)
#   live feedback from mcfost
    ANALYSIS= analysis_mcfost.f90
    LIVE_ANALYSIS=yes
    ISOTHERMAL=no
    MCFOST=yes

    FPPFLAGS+= -DMCFOST
    LDFLAGS+= -L$(MCFOST_DIR)/src -lmcfost $(LIBCXX)
#    LDFLAGS+=  ~/mcfost/src/libtmp/*.o  ~/mcfost/src/*.o  $(LIBCXX)
endif


#----------------------------------------------------------------
ifeq ($(SYSTEM),cray)
    FC=ftn
    FFLAGS=-Oaggress -Ovector3 -Oipa4
    DBLFLAG= -s real64
    CC=cc
    CCFLAGS=-O3
    KNOWN_SYSTEM=yes
ifeq ($(MAP),yes)
    LDFLAGS+=-dynamic -L/${ALLINEA_DIR}/allinea -lmap-sampler -Wl,--eh-frame-hdr
    FFLAGS+= -G2
endif
endif

ifeq ($(SYSTEM),daint)
    FC=ftn
    FFLAGS= -O3 -inline-factor=500 -dynamic -mcmodel=medium -heap-arrays -shared-intel -warn uninitialized -warn unused -warn truncated_source
    DBLFLAG= -r8
    DEBUGFLAG= -check all -WB -traceback -g -debug all
    KNOWN_SYSTEM=yes
    ENDIANFLAGBIG= -convert big_endian
    ENDIANFLAGLITTLE= -convert little_endian
    OMPFLAGS = -openmp
    CC = icc
    CCFLAGS = -O3 -mcmodel=medium
    LIBCXX = -cxxlib
    QSYS = slurm
ifeq ($(MPI),daint)
    USEMPI=yes
    FPPFLAGS += -DMPI
endif
endif

ifeq ($(SYSTEM), msg)
    include Makefile_defaults_ifort
    QSYS = sge
    QSHELL = tcsh
    ifeq ($(OPENMP),yes)
       QPE = smp
       NOMP = '$$NSLOTS'
       ifndef NPAR
          NPAR = '4-32'
       endif
    endif
    ifeq ($(MPI),yes)
       QPE = mpi
       ifeq ($(OPENMP),yes)
            QPE = mqu4
            NOMP = 4
       endif
    endif
    #QEXTRA='-l dpod=true -q mqu2'
    #HDF5=yes
#    HDF5ROOT=/opt/sw/hdf5-1.8.0/
endif

ifeq ($(SYSTEM), m2)
#   MASSIVE facility: massive.org.au
    include Makefile_defaults_ifort
    QSYS = pbs
    ifeq ($(OPENMP),yes)
       NOMP='12'
    else
       NOMP='1'
    endif
    QNODES='nodes='$(NMPI)':ppn='$(NOMP)
    WALLTIME='500:00:00'
endif

ifeq ($(SYSTEM), g2)
#   gstar facility
#   Note: gstar has nomp=12; sstar has nomp=16
    include Makefile_defaults_ifort
    QSYS = pbs
    ifeq ($(OPENMP),yes)
       NOMP='16'
    else
       NOMP='1'
    endif
    QNAME='sstar'
    QNODES='nodes='$(NMPI)':ppn='$(NOMP)
    WALLTIME='168:00:00'
    MPIEXEC='mpiexec -npernode 1'
endif

ifeq ($(SYSTEM), ozstar)
#   ozstar facility
    include Makefile_defaults_ifort
    OMPFLAGS=-qopenmp
    NOMP=32
    #QNAME='skylake'
    QSYS = slurm
    WALLTIME='168:00:00'
endif

ifeq ($(SYSTEM), monarch)
    include Makefile_defaults_ifort
    OMPFLAGS=-qopenmp -qopt-report
    QSYS = slurm
    QPROJECT='p01'
    WALLTIME='100:59:59'
    QPARTITION='comp'
endif

ifeq ($(SYSTEM), monarchpsxe)
    include Makefile_defaults_ifort
    QSYS = slurm
    QPROJECT='p01'
endif

ifeq ($(SYSTEM), raijin)
#   raijin (NCI machine)
    include Makefile_defaults_ifort
    #MPI=intel
    FFLAGS= -O3 -mcmodel=medium -shared-intel -ip -axSSE2,SSSE3,SSE4.1,SSE4.2,AVX -inline-factor=500 -warn uninitialized -warn unused -warn truncated_source
    DEBUGFLAG= -check all -WB -traceback -g -fpe0 -fpstkchk
    CCFLAGS= -O3 -ip
    QSYS= pbs
    #PBSRESUBMIT=yes
    NOMP=16
    ifeq ($(MPI),yes)
       NPAR=32
    endif
    QPROJECT='pt4'
    QNAME='normal'
    WALLTIME='48:00:00'
    MPIEXEC='mpiexec -npernode 1'
    QNODES='ncpus='$(NPAR)
    QEXTRA='-l other=hyperthread'
endif

ifeq ($(SYSTEM), gfortran)
    include Makefile_defaults_gfortran
ifneq ($(UNAME), Darwin)
    FFLAGS+= -mcmodel=medium
endif
endif

ifeq ($(SYSTEM), gfortranOSX)  # for use with mac gfortran (5.3.0, 7.3.0 tested)
    include Makefile_defaults_gfortran
endif

ifeq ($(SYSTEM), gfortran44)
    include Makefile_defaults_gfortran
    FC= gfortran -gdwarf-2
    FFLAGS= -O3 -Wall -frecord-marker=4 -finline-functions-called-once -finline-limit=1500 -funroll-loops -ftree-vectorize
    DEBUGFLAG= -g -frange-check -ffpe-trap=invalid,denormal -finit-real=nan -finit-integer=nan -fbacktrace
endif

ifeq ($(SYSTEM), gfortran47)
    include Makefile_defaults_gfortran
    FC= gfortran-mp-4.7 -gdwarf-2
    FFLAGS= -Wall -m64 -O3 -ffast-math -funroll-loops -ftree-loop-linear \
            -finline-functions-called-once \
            -fomit-frame-pointer -finline-limit=3000 --param min-vect-loop-bound=2
    DEBUGFLAG= -Wextra -g -frange-check -fcheck=all -ffpe-trap=denormal -finit-real=nan -finit-integer=nan -fbacktrace
endif

ifeq ($(SYSTEM), complexity)
#   complexity.leicester.dirac.ac.uk
    include Makefile_defaults_ifort
    FFLAGS= -O3 -xhost -ipo -mcmodel=medium -shared-intel -warn uninitialized \
            -warn unused -warn truncated_source
    DEBUGFLAG= -check all -WB -traceback -g -fpe0 -fp-stack-check
    CCFLAGS = -O3 -ipo -mcmodel=medium
    QSYS=pbs
    QNAME=q64
    WALLTIME='48:00:00'
endif

ifeq ($(SYSTEM), isca)
    # local cluster at the University of Exeter
    include Makefile_defaults_ifort
    FFLAGS= -O3 -axAVX -mcmodel=medium \
            -warn uninitialized -warn truncated_source\
            -warn interfaces -nogen-interfaces
    OMPFLAGS= -qopenmp
    DEBUGFLAG= -check all -traceback -g -fpe0 -fp-stack-check -heap-arrays -O0
    QNAME=pq
    WALLTIME='168:00:00'
endif

ifeq ($(SYSTEM), skylake)
# HPCs Skylake cluster at Cambridge
    include Makefile_defaults_ifort
    FFLAGS= -O3 -mcmodel=medium -shared-intel -warn uninitialized -warn unused -warn \
            truncated_source -xCORE-AVX512 -ipo
    OMPFLAGS = -qopenmp
    CCFLAGS = -O3 -mcmodel=medium -xCORE-AVX512 -ipo
    QSYS = slurm
    QPROJECT='DIRAC-DP005-CPU'
    WALLTIME='36:00:00'
endif

ifeq ($(SYSTEM), ifort)
    include Makefile_defaults_ifort
endif

ifeq ($(SYSTEM), ifortmac)
    include Makefile_defaults_ifort
    FFLAGS= -O3 -xhost -shared-intel -warn uninitialized \
            -warn unused -warn truncated_source -Wl,-rpath,/opt/intel/lib
    DEBUGFLAG= -check all -WB -traceback -g -fpe0 -fp-stack-check
endif

ifeq ($(SYSTEM), ifortgcc)
    include Makefile_defaults_ifort
    CC = gcc
    CCFLAGS = -O3
endif

ifeq ($(SYSTEM), hydra)
# this configuration works for the hydra cluster http://www.mpcdf.mpg.de/services/computing/hydra
    include Makefile_defaults_ifort
    FFLAGS= -O3 -xavx -ip -mcmodel=medium -shared-intel -warn uninitialized \
            -warn unused -warn truncated_source
    DEBUGFLAG= -check all -WB -traceback -g -fpe0 -fp-stack-check
    CCFLAGS = -O3 -ipo -mcmodel=medium
endif

ifeq ($(SYSTEM), lyoccf)
# LIO CCF cluster
    include Makefile_defaults_ifort
    FFLAGS= -O3 -ftz -xavx -cpp -sox -fno-alias -fno-fnalias \
            -no-prec-div -no-prec-sqrt -align all -warn uninitialized \
            -warn unused -warn truncated_source
    LIBCXX = -cxxlib
endif

# Set some default files if not defined above
ifdef MAXP
   FPPFLAGS += -DMAXP=${MAXP}
endif
ifdef MAXPTMASS
   FPPFLAGS += -DMAXPTMASS=${MAXPTMASS}
endif
ifdef MAXNEIGH
   FPPFLAGS += -DMAXNEIGH=${MAXNEIGH}
endif
ifdef NCELLSMAX
   FPPFLAGS += -DNCELLSMAX=${NCELLSMAX}
endif
ifdef STACKSIZE
   FPPFLAGS += -DSTACKSIZE=${STACKSIZE}
endif
# Set other optional flags depending on settings

ifeq ($(DEBUG), yes)
    FFLAGS += ${DEBUGFLAG}
    FFLAGS := $(FFLAGS:-O3=-O0)
    FFLAGS := $(FFLAGS:-ipo= )
endif

ifeq ($(ENDIAN), BIG)
    FFLAGS += ${ENDIANFLAGBIG}
endif

ifeq ($(ENDIAN), LITTLE)
    FFLAGS += ${ENDIANFLAGLITTLE}
endif

ifeq ($(OPENMP), yes)
    FFLAGS += ${OMPFLAGS}
endif

ifeq ($(SORT), yes)
    FPPFLAGS += -DSORT
endif

ifeq ($(PERIODIC), yes)
    FPPFLAGS += -DPERIODIC
endif

ifeq ($(GRAVITY), yes)
    FPPFLAGS += -DGRAVITY
endif

ifeq ($(ISOTHERMAL), yes)
    FPPFLAGS += -DISOTHERMAL
endif

ifeq ($(STORE_TEMP), yes)
    FPPFLAGS += -DSTORE_TEMPERATURE
endif

ifeq ($(MHD), yes)
    FPPFLAGS += -DMHD
endif

ifeq ($(GR), yes)
    FPPFLAGS += -DGR
    CONST_AV=yes
endif

ifeq ($(DUST), yes)
    FPPFLAGS += -DDUST
    ifndef KERNEL
       KERNEL=quintic
    endif
endif

ifdef MAXDUSTSMALL
   FPPFLAGS += -DMAXDUSTSMALL=${MAXDUSTSMALL}
endif
ifdef MAXDUSTLARGE
   FPPFLAGS += -DMAXDUSTLARGE=${MAXDUSTLARGE}
endif

ifeq ($(DUSTGROWTH), yes)
    FPPFLAGS += -DDUSTGROWTH
endif

ifeq ($(NONIDEALMHD), yes)
    FPPFLAGS += -DNONIDEALMHD
endif

ifeq ($(H2CHEM), yes)
    FPPFLAGS += -DH2CHEM
endif

ifeq ($(DISC_VISCOSITY), yes)
    FPPFLAGS += -DDISC_VISCOSITY
endif

ifeq ($(CONST_AV), yes)
    FPPFLAGS += -DCONST_AV
endif

ifeq ($(MORRIS_MONAGHAN), yes)
    FPPFLAGS += -DUSE_MORRIS_MONAGHAN
endif

ifeq ($(CONST_ARTRES), yes)
    FPPFLAGS += -DCONST_ARTRES
endif

ifeq ($(CURLV), yes)
    FPPFLAGS += -DCURLV
endif

ifeq ($(USE_STRAIN_TENSOR), yes)
    FPPFLAGS += -DUSE_STRAIN_TENSOR
endif

ifeq ($(IND_TIMESTEPS), yes)
    FPPFLAGS += -DIND_TIMESTEPS
endif

ifeq ($(STS_TIMESTEPS), yes)
    FPPFLAGS += -DSTS_TIMESTEPS
endif

ifeq ($(CMACIONIZE), yes)
    FPPFLAGS += -DCMACIONIZE
endif

ifeq ($(DEBUG), yes)
    FFLAGS += -DDEBUG
endif

ifdef SRCTURB
    FPPFLAGS += -DDRIVING
endif

#
# kernel choice
#
ifndef SRCKERNEL
ifdef KERNEL
   SRCKERNEL= kernel_${KERNEL}.f90
else
   SRCKERNEL= kernel_cubic.f90
   KERNEL=cubic
endif
endif

#
# can turn particle injection off
# by setting INJECT_PARTICLES=no
# on command line. Otherwise on
# if injection module selected
#
ifeq ($(INJECT_PARTICLES), no)
   SRCINJECT=
else
ifdef SRCINJECT
    FPPFLAGS += -DINJECT_PARTICLES
endif
endif

ifdef LIGHTCURVE
    FPPFLAGS += -DLIGHTCURVE
endif

# do double precision flag last (append only to FFLAGS)

ZZFFLAGS := ${FFLAGS}
ifeq ($(DOUBLEPRECISION), yes)
    FFLAGS += ${DBLFLAG}
endif

ifeq ($(ANALYSISONLY), yes)
    FPPFLAGS += -DANALYSIS
endif

ifeq ($(LIVE_ANALYSIS), yes)
    FPPFLAGS += -DLIVE_ANALYSIS
    SRCAN = $(ANALYSIS)
else
    SRCAN=
endif

#
# MPI flavour (mostly openmpi these days)
#
ifeq ($(MPI), yes)
    FC= mpif90 `mpif90 --showme:compile`
    CC= mpicc `mpicc --showme:compile`
    LDFLAGS+= `mpif90 --showme:link`
    FPPFLAGS += -DMPI
    USEMPI=yes
endif

ifeq ($(MPI), openmpi)
    FC= openmpif90 `openmpif90 --showme:compile`
    LDFLAGS+= `openmpif90 --showme:link`
    FPPFLAGS += -DMPI
    USEMPI=yes
endif

ifeq ($(MPI), zen)
    FC= mpif90
    LDFLAGS+= -lmpi -lmpiif
    FPPFLAGS += -DMPI
    USEMPI=yes
endif

ifeq ($(MPI), psxe)
    FC= mpiifort
    LDFLAGS+= `mpiifort--showme:link`
    FPPFLAGS += -DMPI
    USEMPI=yes
endif

ifeq ($(MPI), mpifort)
    FC= mpifort
    FPPFLAGS += -DMPI
    USEMPI=yes
endif

ifeq ($(MPI), intel)
    FC= mpif90
    FPPFLAGS += -DMPI
    USEMPI=yes
endif

ifeq ($(USEMPI), yes)
    RUNMPI=$(MPIEXEC)
else
    RUNMPI=
endif
#
# HDF5 libraries (if required)
#
ifeq ($(HDF5), yes)
    LDFLAGS+= -L$(HDF5ROOT)/lib -lhdf5
    CCFLAGS+= -I$(HDF5ROOT)/include
    FPPFLAGS+= -DHAVE_HDF5
endif

#
# select domain decomposition type
#
DOMAIN= mpi_domain.F90
OBJDIR=obj

# define the implicit rule to make a .o file from a .f90 file

.SUFFIXES:
.SUFFIXES: .o .f90 .F90 .c .f

%.o : %.f90
	$(FC) -c $(FFLAGS) $< -o $@

%.o : %.F90
	$(FC) -c $(FFLAGS) ${FPP_PREFIX} $(FPPFLAGS) $< -o $@

%.o : %.c
	$(CC) -c $(CCFLAGS) $< -o $@

%.o : %.f
	$(FC) -c $(FFLAGS) $< -o $@

# these are the sources common to all compilations
ifeq (X$(SRCPOTS), X)
SRCPOTS= extern_corotate.f90 \
         extern_binary.f90 \
         extern_spiral.f90 \
         extern_lensethirring.f90 \
         extern_gnewton.F90 \
         lumin_nsdisc.F90 extern_prdrag.F90 \
         extern_Bfield.f90 \
         extern_neutronstar.f90 \
         extern_staticsine.f90 \
         extern_gwinspiral.f90 \
         externalforces.F90
endif
ifeq (X$(SRCPOT), X)
SRCPOT=${SRCPOTS}
endif

SRCTESTS=${TEST_FASTMATH} test_kernel.f90 test_dust.F90 test_growth.F90 test_nonidealmhd.F90 test_gravity.F90 \
         test_derivs.F90 test_cooling.f90 test_eos.f90 test_externf.f90 test_rwdump.f90 \
         test_step.F90 test_indtstep.F90 test_setdisc.F90 \
         test_link.F90 test_kdtree.F90 test_ptmass.F90 test_luminosity.F90\
         test_gnewton.F90 test_corotate.f90 test_geometry.f90 \
         test_sedov.F90

ifeq (X$(SRCTEST), X)
SRCTEST=${SRCTESTS}
endif

ifeq ($(GR),yes)
ifndef SRCMETRIC
ifdef METRIC
   SRCMETRIC= metric_${METRIC}.f90
else
   SRCMETRIC= metric_schwarzschild.f90
endif
endif
   SRCGR=inverse4x4.f90 $(SRCMETRIC) metric_tools.f90 utils_gr.f90 cons2primsolver.f90 cons2prim.f90
   SRCPOT=extern_gr.F90 externalforces_gr.F90
   SRCTEST1 = $(SRCTESTS:test_externf.f90=test_externf_gr.f90)
   SRCTEST2 = $(SRCTEST1:test_gnewton.F90=)
   SRCTEST = $(SRCTEST2:test_corotate.f90=) test_gr.f90
endif

SRCCHEM= coolfunc.f90 fs_data.f90 mol_data.f90 utils_spline.f90 h2cooling.f90 h2chem.f90 cooling.f90

SRCMESA= eos_mesa_microphysics.F90 eos_mesa.f90
SRCEOS = ${SRCMESA} eos_helmholtz.f90 eos.F90

SOURCES= physcon.f90 ${CONFIG} ${SRCKERNEL} io.F90 units.f90 boundary.f90 \
         mpi_utils.F90 dtype_kdtree.F90 utils_omp.F90 utils_cpuinfo.f90 \
         utils_allocate.f90 \
         utils_mathfunc.f90 part.F90 ${DOMAIN} utils_timing.f90 mpi_balance.F90 \
         commons.f90 timestep.f90 utils_dumpfiles.f90 utils_indtimesteps.F90 utils_infiles.f90 \
         utils_sort.f90 utils_supertimestep.F90 utils_tables.f90 \
         utils_sphNG.f90 utils_vectors.f90 utils_datafiles.f90 datafiles.f90 \
<<<<<<< HEAD
         gitinfo.f90 ${SRCFASTMATH} random.f90 ${SRCEOS} ${SRCGR} checkoptions.F90 \
         set_binary.f90 set_flyby.f90 viscosity.f90 options.f90 centreofmass.f90 ${SRCPOT} damping.f90 \
         set_disc.F90 partinject.F90 utils_filenames.f90 utils_summary.F90 ${SRCCHEM} \
         directsum.f90 prompting.f90 ${SRCDUST} set_dust.F90 set_dust_options.f90 \
         readwrite_dumps.F90 quitdump.f90 mpi_dens.F90 mpi_force.F90 stack.F90 \
         mpi_derivs.F90 kdtree.F90 linklist_kdtree.F90 ${SRCTURB} ${SRCNIMHD} ${SRCPHOTO} \
         ${SRCINJECT} ptmass.F90 readwrite_infile.F90 dens.F90 force.F90 utils_deriv.f90 deriv.F90 \
         energies.F90 sort_particles.F90 evwrite.F90 step_leapfrog.F90 writeheader.F90 \
         utils_disc.f90 ${SRCAN} step_supertimestep.F90 mf_write.f90 evolve.F90 \
         geometry.f90 stretchmap.f90 density_profiles.f90 set_unifdis.f90 set_slab.f90 \
         set_sphere.f90 set_vfield.f90 ${SETUPFILE} checksetup.F90 utils_testsuite.f90 \
         ${SRCTEST} \
         testsuite.F90 initial.F90 leastsquares.f90 solvelinearsystem.f90
=======
         gitinfo.f90 ${SRCFASTMATH} random.f90 checkoptions.F90 ${SRCEOS} \
         set_binary.f90 set_flyby.f90 viscosity.f90 options.f90 centreofmass.f90 ${SRCPOT} damping.f90 \
         set_disc.F90 partinject.F90 utils_filenames.f90 utils_summary.F90 ${SRCCHEM} \
         directsum.f90 prompting.f90 ${SRCDUST} set_dust.F90 set_dust_options.f90 \
         mpi_dens.F90 mpi_force.F90 stack.F90 \
         mpi_derivs.F90 kdtree.F90 linklist_kdtree.F90 \
         ${SRCTURB} ${SRCNIMHD} ${SRCPHOTO} ${SRCINJECT} \
         memory.F90 \
         readwrite_dumps.F90 quitdump.f90 \
         ptmass.F90 readwrite_infile.F90 \
         dens.F90 force.F90 deriv.F90 energies.F90 \
         sort_particles.F90 evwrite.F90 \
         step_leapfrog.F90 writeheader.F90 ${SRCAN} step_supertimestep.F90 mf_write.f90 evolve.F90\
         geometry.f90 stretchmap.f90 density_profiles.f90 set_unifdis.f90 set_slab.f90 set_sphere.f90 set_vfield.f90 \
         ${SETUPFILE} checksetup.F90 utils_testsuite.f90 \
         ${TEST_FASTMATH} test_kernel.f90 test_dust.F90 test_growth.F90 test_nonidealmhd.F90 test_gravity.F90 \
         test_derivs.F90 test_cooling.f90 test_eos.f90 test_externf.f90 test_rwdump.f90 \
         test_step.F90 test_indtstep.F90 test_setdisc.F90 \
         test_link.F90 test_kdtree.F90 test_ptmass.F90 test_luminosity.F90\
         test_gnewton.F90 test_corotate.f90 test_geometry.f90 \
         test_sedov.F90 testsuite.F90 initial.F90 \
         leastsquares.f90 solvelinearsystem.f90
>>>>>>> 21f6f4b7

OBJECTS1 = $(SOURCES:.f90=.o)
OBJECTS = $(OBJECTS1:.F90=.o)

.PHONY: phantom
phantom: checksystem checkparams $(OBJECTS) phantom.o
	$(FC) $(FFLAGS) -o $(BINDIR)/$@ $(OBJECTS) phantom.o $(LDFLAGS)
ifeq ($(UNAME), Darwin)
	dsymutil $(BINDIR)/$@
endif
	@sh ../scripts/phantom_version_gen.sh "$(FPPFLAGS)"
	@echo ""
	@echo "The Phantom is here (in $(BINDIR)/phantom)"
	@echo ""

#----------------------------------------------------
# generic target for compiling ALL phantom utilities
# this is used in the nightly build checks
#
utils: phantomsetup phantomanalysis \
       multirun phantom_moddump \
       phantom2divv phantom2divb \
       diffdumps showheader ev2mdot phantomevcompare acc2ang \
       phantom2sphNG phantom2gadget testbinary \
       sfutils phantom2pdf phantom2pdf-amr \
       phantom2struct phantom2power libphantom

cleanutils: cleansetup cleananalysis \
            cleanmultirun cleantestbinary cleanmoddump \
            cleanphantom2divv cleanphantom2divb \
            cleandiffdumps cleanev2mdot cleanacc2ang \
            cleanp2s cleanphantom2gadget \
            cleansfutils cleanp2p cleanphantom2pdf-amr \
            cleanphantom2struct cleanphantom2power cleanphantomevcompare cleanlibphantom

#--------------------------------------------------------------
# edit target opens current setup module in the default editor
#
edit: checksetup
	$(EDITOR) ../src/setup/$(SETUPFILE)

#----------------------------------------------------
# these are the sources for anything which uses the readwrite_dumps module
#
SRCDUMP= physcon.f90 ${CONFIG} ${SRCKERNEL} io.F90 units.f90 boundary.f90 mpi_utils.F90 \
<<<<<<< HEAD
         utils_dumpfiles.f90 utils_mathfunc.f90 utils_infiles.f90 utils_vectors.f90 \
         utils_datafiles.f90 utils_filenames.f90 datafiles.f90 gitinfo.f90 ${DOMAIN} \
         part.F90 utils_sphNG.f90 commons.f90 timestep.f90 ${SRCFASTMATH} ${SRCEOS} centreofmass.f90 \
         ${SRCGR} ${SRCPOT} checkoptions.F90 viscosity.f90 options.f90 prompting.f90 ${SRCDUST} \
=======
         utils_infiles.f90 dtype_kdtree.f90 utils_allocate.f90 part.F90 ${DOMAIN} kdtree.F90 linklist_kdtree.F90 \
         utils_dumpfiles.f90 utils_vectors.f90 utils_mathfunc.f90 \
         utils_datafiles.f90 utils_filenames.f90 datafiles.f90 gitinfo.f90 \
         centreofmass.f90 \
         ${SRCEOS} ${SRCPOT} ${SRCPHOTO} \
         memory.F90 \
         utils_sphNG.f90 \
         commons.f90 timestep.f90 ${SRCFASTMATH} checkoptions.F90 \
         viscosity.f90 options.f90 prompting.f90 ${SRCDUST} \
>>>>>>> 21f6f4b7
         readwrite_dumps.F90
OBJDUMP1= $(SRCDUMP:.f90=.o)
OBJDUMP= $(OBJDUMP1:.F90=.o)

# make first file required for compiling utilities depend on math flags
# to ensure that this is always up to date before compiling anything else.
physcon.o: .make_mathflags

#----------------------------------------------------
# these are the sources for phantom setup utility
#
SRCSETUP= utils_omp.F90 utils_sort.f90 utils_timing.f90 utils_summary.F90 \
          utils_tables.f90 random.f90 mpi_balance.F90 set_dust.F90 set_dust_options.f90 set_binary.f90 set_flyby.f90 \
          utils_indtimesteps.F90 partinject.F90 stack.F90 mpi_dens.F90 mpi_force.F90 mpi_derivs.F90 \
          ${SRCTURB} ${SRCNIMHD} ${SRCCHEM} \
          ptmass.F90 energies.F90 \
          geometry.f90 stretchmap.f90 density_profiles.f90 \
          set_unifdis.f90 set_slab.f90 set_sphere.f90 set_disc.F90 \
          set_vfield.f90 sort_particles.F90 ${SRCINJECT} \
          ${SETUPFILE} checksetup.F90 \
          set_Bfield.f90 damping.f90 readwrite_infile.f90

OBJSETUP1= $(SRCSETUP:.f90=.o)
OBJSETUP= $(OBJDUMP) $(OBJSETUP1:.F90=.o) phantomsetup.o

.PHONY: phantomsetup
phantomsetup: setup

setup: checksystem checkparams $(OBJSETUP)
	$(FC) $(FFLAGS) -o $(BINDIR)/phantomsetup $(OBJSETUP) $(LDFLAGS)
	@echo ""
	@echo "Phantom setup built"
	@echo ""

cleansetup:
	rm -f $(BINDIR)/phantomsetup

config.o: phantom-version.h

phantom-version.h:
	@echo "creating $@"
	@echo "#define PHANTOM_VERSION_MAJOR $(PHANTOM_VERSION_MAJOR)" > $@
	@echo "#define PHANTOM_VERSION_MINOR $(PHANTOM_VERSION_MINOR)" >> $@
	@echo "#define PHANTOM_VERSION_MICRO $(PHANTOM_VERSION_MICRO)" >> $@
	@echo "#define PHANTOM_VERSION_STRING \"$(VERSION)\"" >> $@

#----------------------------------------------------
# these are the sources for the phantom2grid utility
#
ifdef HDF5
OBJP2G= $(OBJDUMP) hdf5utils.o write_grid_hdf5.o interpolate3D.o phantom2grid.o
else
OBJP2G= $(OBJDUMP) interpolate3D.o phantom2grid.o
endif

write_grid_hdf5.o: checkhdf5

.PHONY: phantom2grid
phantom2grid:
	${MAKE} ANALYSISONLY=yes phantom2gridfake

phantom2gridfake: checksystem checkparams $(OBJP2G)
	$(FC) $(FFLAGS) -o $(BINDIR)/phantom2grid $(OBJP2G) $(LDFLAGS)
	@echo ""
	@echo "Phantom2grid: we are here to help you"
	@echo ""

cleanp2g:
	rm -f $(BINDIR)/phantom2grid

#------------------------------------------------------------
# these are the sources for the phantom2pdf utility
# to compute Probability Density Functions from Phantom data
#
OBJP2PDF= $(OBJDUMP) asciiutils.o pdfs.o interpolate3D.o rhomach.o phantom2pdf.o

.PHONY: phantom2pdf
phantom2pdf:
	${MAKE} ANALYSISONLY=yes phantom2pdffake

phantom2pdffake: checksystem checkparams $(OBJP2PDF)
	$(FC) $(FFLAGS) -o $(BINDIR)/phantom2pdf $(OBJP2PDF) $(LDFLAGS)
	@echo ""
	@echo "Phantom2pdf: we are Probably Dramatically Fun"
	@echo ""

cleanp2p:
	rm -f $(BINDIR)/phantom2pdf

pdfs.o: checksplash $(SPLASH_DIR)/src/pdfs.f90
	$(FC) $(FFLAGS) -o $@ -c $(SPLASH_DIR)/src/pdfs.f90

# In case you need the old pdfs.f90 module located in phantom/src/utils/
# rather than the on located in splash. (e.g. analysis_MWpdf.f90 requires the
# phantom version)
phantom_pdfs.o: ../src/utils/pdfs.f90
	$(FC) $(FFLAGS) -o $@ -c $<

asciiutils.o: checksplash $(SPLASH_DIR)/src/asciiutils.f90
	$(FC) $(FFLAGS) -o $@ -c $(SPLASH_DIR)/src/asciiutils.f90

# these are the sources for the grid2pdf utility

ifdef HDF5
OBJG2PDF= io.o utils_filenames.o asciiutils.o \
          hdf5utils.o read_grid_hdf5.o write_grid_hdf5.o io_grid.o pdfs.o rhomach.o grid2pdf.o
else
OBJG2PDF= io.o utils_filenames.o asciiutils.o \
          io_grid.o pdfs.o rhomach.o grid2pdf.o
endif

.PHONY: grid2pdf
grid2pdf: checksys checkparams $(OBJG2PDF)
	@echo "objects are $(OBJG2PDF)"
	$(FC) $(FFLAGS) -o $(BINDIR)/grid2pdf $(OBJG2PDF) $(LDFLAGS)
	@echo ""
	@echo "Grid2pdf: we are Possibly Dangerously Fanatical"
	@echo ""

cleang2p:
	rm -f $(BINDIR)/grid2pdf

#------------------------------------------------------
# Probability Distribution Functions via adaptive mesh
#
.PHONY: phantom2pdf-amr
phantom2pdf-amr:
	${MAKE} phantomanalysis ANALYSIS="adaptivemesh.f90 interpolate3D_amr.F90 asciiutils.f90 pdfs.f90 analysis_pdfs.f90"\
        ANALYSISBIN=$@ ANALYSISONLY=yes

cleanphantom2pdf-amr:
	rm -f $(BINDIR)/phantom2struct

analysis_pdfs.o: interpolate3D_amr.o adaptivemesh.o
interpolate3D_amr.o: adaptivemesh.o

#----------------------------------------------------
# these are the sources for the phantom2power utility
#
SRCP2P= utils_omp.F90 fft3d.f90 fftpack.f \
        power3d.f90 icosahedron.f90 powerspec.f90 \
        interpolate3D.F90 asciiutils.f90 pdfs.f90 phantom2power.f90
OBJP2P1= $(SRCP2P:.f90=.o)
OBJP2P2= $(OBJP2P1:.F90=.o)
OBJP2P= $(OBJDUMP) $(OBJP2P2:.f=.o)

.PHONY: phantom2power
phantom2power:
	${MAKE} ANALYSISONLY=yes phantom2powerfake

phantom2powerfake: checksystem checkparams $(OBJP2P)
	$(FC) $(FFLAGS) -o $(BINDIR)/phantom2power $(OBJP2P)
	@echo ""
	@echo "Phantom2power: we have the power to help you"
	@echo ""

cleanphantom2power:
	rm -f $(BINDIR)/phantom2power

#----------------------------------------------------
# these are the sources for the phantom_moddump utility
#
OBJMOD1 = utils_omp.F90 utils_summary.f90 utils_indtimesteps.F90 \
          utils_tables.f90 checksetup.f90 set_Bfield.f90 \
          partinject.F90 random.f90 set_disc.F90 set_dust.F90 set_binary.f90 ${SRCINJECT} \
          ${SRCTURB} ${SRCNIMHD} ${SRCCHEM} \
          density_profiles.f90 ptmass.F90 damping.f90 readwrite_infile.f90 ${MODFILE:.f90=.o}
OBJMOD2 = ${OBJMOD1:.F90=.o}
OBJMOD = ${OBJMOD2:.f90=.o}
OBJDA= ${OBJDUMP} ${OBJMOD} phantom_moddump.o

phantom_moddump: checksystem checkparams $(OBJDA)
	@echo ""
	@echo "phantom_moddump: we are here to help you"
	@echo ""
	$(FC) $(FFLAGS) -o $(BINDIR)/phantommoddump $(OBJDA) $(LDFLAGS)

moddump: phantom_moddump

cleanmoddump:
	rm -f $(BINDIR)/phantommoddump

#----------------------------------------------------
# these are the sources for the phantomanalysis utility
#
OBJAN1= ${ANALYSIS:.f90=.o}
OBJAN2= ${OBJAN1:.F90=.o}
OBJAN= ${OBJAN2:.f=.o}
OBJA= utils_sort.o utils_tables.o leastsquares.o solvelinearsystem.o \
      ${OBJDUMP} utils_disc.o set_dust.o set_binary.o ${OBJAN}

ifndef ANALYSISBIN
ANALYSISBIN=phantomanalysis
endif

.PHONY: phantomanalysis
phantomanalysis: checksystem checkparams $(OBJA) phantomanalysis.o
	@echo ""
	@echo "phantomanalysis: we live to serve you"
	@echo ""
	$(FC) $(FFLAGS) -o $(BINDIR)/$(ANALYSISBIN) $(OBJA) phantomanalysis.o $(LDFLAGS)

analysis: phantomanalysis


cleananalysis:
	rm -f $(BINDIR)/phantomanalysis

.PHONY: libphantom
SRCLIB=icosahedron.f90 libphantom-evolve.F90  libphantom-splash.f90  libphantom.F90
OBJLIB1=${SRCLIB:.f90=.o}
OBJLIB=${OBJLIB1:.F90=.o}
libphantom: checksystem checkparams
	${MAKE} phantom ${OBJLIB} SETUP=${SETUP} FFLAGS="${FFLAGS} -fPIC"
	$(FC) -shared -fPIC $(FFLAGS) $(FPPFLAGS) $(DBLFLAG) ${OBJLIB} ${OBJECTS} $(LDFLAGS) -o $(BINDIR)/libphantom.so

cleanlibphantom:
	rm -f $(BINDIR)/libphantom.so

.PHONY: pyanalysis
pyanalysis: libphantom

#------------------------------------------------------
# Various utilities for computing structure functions
# and manipulating the resulting output
#
.PHONY: phantom2struct
phantom2struct:
	${MAKE} phantomanalysis ANALYSIS="utils_timing.f90 io_structurefn.f90 random.f90 struct_part.f90 analysis_structurefn.f90"\
        ANALYSISBIN=$@ ANALYSISONLY=yes

cleanphantom2struct:
	rm -f $(BINDIR)/phantom2struct

# conversion between structure function file formats
.PHONY: struct2struct
STRUCT2STRUCTOBJ= utils_filenames.o io_structurefn.o struct2struct.o
struct2struct: checksys checkparams ${STRUCT2STRUCTOBJ}
	$(FC) $(FFLAGS) -o $(BINDIR)/$@ ${STRUCT2STRUCTOBJ}

cleanstruct2struct:
	rm -f $(BINDIR)/struct2struct

# time average of structure function files
.PHONY: time_average_struct time_average_sf
TIMEAVERAGESFOBJ=utils_filenames.o io_structurefn.o time_average_sf.o
time_average_sf: time_average_struct
time_average_struct: checksys checkparams ${TIMEAVERAGESFOBJ}
	$(FC) $(FFLAGS) -o $(BINDIR)/$@ ${TIMEAVERAGESFOBJ}

cleantime_average_struct:
	rm -f $(BINDIR)/time_average_struct

# structure function slope calculation
.PHONY: get_struct_slope get_struct_slope
GETSLOPESFOBJ=utils_filenames.o io_structurefn.o leastsquares.o get_struct_slope.o
get_slope_sf: get_struct_slope
get_struct_slope: checksys checkparams ${GETSLOPESFOBJ}
	$(FC) $(FFLAGS) -o $(BINDIR)/$@ ${GETSLOPESFOBJ}

cleanget_struct_slope:
	rm -f $(BINDIR)/time_average_struct

sfutils: structutils
structutils: time_average_sf struct2struct get_slope_sf

cleansfutils: cleanstructutils
cleanstructutils: cleantime_average_struct cleanstruct2struct cleanget_struct_slope

#----------------------------------------------------
# utility to calculate divv from a dump file
# compile using all phantom files
#
phantom2divv: checksys checkparams $(OBJECTS) phantom2divv.o
	@echo ""
	@echo "phantom2divv: divergence is beautiful"
	@echo ""
	$(FC) $(FFLAGS) -o $(BINDIR)/$@ $(OBJECTS) phantom2divv.o

cleanphantom2divv:
	rm -f $(BINDIR)/phantom2divv

#----------------------------------------------------
# utility to calculate divB & curlB from a dump file
# compile using all phantom files
#
phantom2divb: checksys checkparams $(OBJECTS) phantom2divb.o
	@echo ""
	@echo "phantom2divb: divergence should be eradicated"
	@echo ""
	$(FC) $(FFLAGS) -o $(BINDIR)/$@ $(OBJECTS) phantom2divb.o

cleanphantom2divb:
	rm -f $(BINDIR)/phantom2divb

#----------------------------------------------------
# these are the sources for the diffdumps utility
#
diffdumps: checksys checkparams $(OBJDUMP) utils_testsuite.o diffdumps.o
	@echo ""
	@echo "diffdumps: we welcome you"
	@echo ""
	$(FC) $(FFLAGS) -o $(BINDIR)/$@ $(OBJDUMP) utils_testsuite.o diffdumps.o

cleandiffdumps:
	rm -f $(BINDIR)/phantom2divb

#----------------------------------------------------
# these are the sources for the phantom2sphNG utility
#
phantom2sphNG: checksystem checkparams $(OBJDUMP) phantom2sphNG.o
	@echo ""
	@echo "phantom2sphNG: now why would you want to do that?"
	@echo ""
	$(FC) $(FFLAGS) -o $(BINDIR)/$@ $(OBJDUMP) phantom2sphNG.o

p2s: phantom2sphNG

cleanp2s:
	rm -f $(BINDIR)/phantom2sphNG

#----------------------------------------------------
# these are the sources for the phantom2sphNG utility
#
phantom2gadget: checksystem checkparams $(OBJDUMP) phantom2gadget.o
	@echo ""
	@echo "phantom2gadget: now why would you want to do that?"
	@echo ""
	$(FC) $(FFLAGS) -o $(BINDIR)/$@ $(OBJDUMP) phantom2gadget.o

p2g: phantom2gadget

cleanphantom2gadget:
	rm -f $(BINDIR)/phantom2gadget

#----------------------------------------------------
# these are the sources for the phantom2mcfost utility
#
.PHONY: phantom2mcfost
phantom2mcfost: checkmcfost
	${MAKE} phantomanalysis ANALYSIS="analysis_mcfost.f90"\
        ANALYSISBIN=$@ ANALYSISONLY=yes LDFLAGS="-L$(MCFOST_DIR)/src -lmcfost $(LIBCXX)"

analysis_mcfost.o: analysis_mcfost.f90
	$(FC) -c $(FFLAGS) -I$(MCFOST_DIR)/src $< -o $@

analysis_mcfost.o: checkmcfost

cleanphantom2mcfost:
	rm -f $(BINDIR)/phantom2mcfost

#----------------------------------------------------
# utility to rewrite .ev files using a common header
#
SRCEV=utils_infiles.f90 utils_evfiles.f90 prompting.f90 phantomevcompare.f90
OBJEVC1 = ${SRCEV:.f90=.o}
OBJEVC = ${OBJEVC1:.F90=.o}

.PHONY: phantomevcompare
phantomevcompare: $(OBJEVC)
	@echo ""
	@echo "phantomevcompare: let the graphing begin!"
	@echo ""
	$(FC) $(FFLAGS) -o $(BINDIR)/$@ $(OBJEVC)

cleanphantomevcompare:
	rm -f $(BINDIR)/phantomevcompare

#----------------------------------------------------
# these are the sources for the multirun utility
#
SRCMULT = physcon.f90 ${CONFIG} ${SRCKERNEL} io.F90 mpi_utils.F90 ${SRCFASTMATH} \
          units.f90 boundary.f90 utils_allocate.f90 part.F90 timestep.f90 commons.f90 \
          utils_filenames.f90 utils_mathfunc.f90 utils_vectors.f90 utils_omp.F90 utils_datafiles.f90 datafiles.f90 \
          viscosity.f90 options.f90 damping.f90 ${SRCEOS} \
          utils_infiles.f90 utils_dumpfiles.f90 utils_summary.f90 centreofmass.f90 \
          ${SRCCHEM} ${DOMAIN} ${SRCPOT} ptmass.F90 ${LINKLIST} ${SRCTURB} \
          prompting.f90 ${SRCDUST} ${SRCNIMHD} readwrite_infile.f90 ${MULTIRUNFILE}
OBJM1 = ${SRCMULT:.f90=.o}
OBJMULT = ${OBJM1:.F90=.o}

multirun: checksystem checkparams $(OBJMULT)
	@echo ""
	@echo "multirun: your hope is our desire"
	@echo ""
	$(FC) $(FFLAGS) -o $(BINDIR)/$@ $(OBJMULT)

cleanmultirun:
	rm -f $(BINDIR)/multirun

#----------------------------------------------------
# utility to plot orbits based on orbital elements (a,e,i,o,w,f)
#
SRCBIN = prompting.f90 utils_datafiles.f90 datafiles.f90 ${CONFIG} physcon.f90 io.F90 \
         mpi_utils.F90 utils_allocate.f90 part.F90 mpi_domain.F90 set_binary.f90 test_binary.f90 testbinary.f90
OBJBIN1 = ${SRCBIN:.f90=.o}
OBJBIN = ${OBJBIN1:.F90=.o}

.PHONY: testbinary

testbin: testbinary

testbinary: checksys checkparams $(OBJBIN)
	@echo ""
	@echo "test_binary: may your orbits orbit"
	@echo ""
	$(FC) $(FFLAGS) -o $(BINDIR)/testbinary $(OBJBIN)

cleantestbinary:
	rm -f $(BINDIR)/testbinary

#----------------------------------------------------
# check for anything that depends on HDF5
#
checkhdf5:
   ifeq (X${HDF5ROOT}, X)
	@echo; echo "ERROR: HDF5ROOT should be set before compiling with HDF5 utilities"; echo; ${MAKE} err;
   else
	@if [ -d $$HDF5ROOT ]; then echo; echo "HDF5ROOT=$$HDF5ROOT"; echo; else echo; echo "ERROR: Directory given by HDF5ROOT=$$HDF5ROOT does not exist"; echo; ${MAKE} err; fi;
   endif

#----------------------------------------------------
# these are the sources for the plot_kernel utility
#

OBJPLOTK= physcon.o ${SRCKERNEL:.f90=.o} giza-fortran.o plot_kernel.o

plotkernel: checksys checkparams checksplash $(OBJPLOTK)
	@echo ""
	@echo "plot_kernel: may your kernels be normalised"
	@echo ""
	$(FC) $(FFLAGS) -o $(BINDIR)/$@ $(OBJPLOTK) $(LDFLAGS) -L$(SPLASH_DIR)/giza/lib -lgiza

plot_kernel.o: ${SRCKERNEL:.f90=.o}
#giza-fortran.o: ${SPLASH_DIR}/giza/src/$@
#	$(FC) $(FFLAGS) -o $@ -c ${SPLASH_DIR}/giza/interface/giza-fortran.F90

cleanplotkernel:
	rm -f $(BINDIR)/plotkernel

#----------------------------------------------------
# these are the sources for the showheader utility
#
SRCSHOWHEADER= utils_dumpfiles.f90 showheader.f90
OBJSHOWHEADER= $(SRCSHOWHEADER:.f90=.o)
showheader: checksys $(OBJSHOWHEADER)
	@echo ""
	@echo "showheader: show me the header!"
	@echo ""
	$(FC) $(FFLAGS) -o $(BINDIR)/$@ $(OBJSHOWHEADER)

#----------------------------------------------------
# these are the sources for the evol_dustywaves utility
#
SRCDUSTEVOL= cubicsolve.f90 dustywaves.f90 evol_dustywaves.f90
OBJDUSTEVOL= $(SRCDUSTEVOL:.f90=.o)

evol_dustywaves: checksys $(OBJDUSTEVOL)
	@echo ""
	@echo "dusty wave .ev solutions^TM: All the energy you need."
	@echo ""
	$(FC) $(FFLAGS) -o $(BINDIR)/$@ $(OBJDUSTEVOL)

#----------------------------------------------------
# these are the sources for the ev2mdot utility
#
.PHONY: ev2mdot
ev2mdot: checksys utils_filenames.o utils_infiles.o utils_evfiles.o ev2mdot.o
	@echo ""
	@echo "ev2mdot: Accretion rates R us."
	@echo ""
	$(FC) $(FFLAGS) -o $(BINDIR)/$@ ev2mdot.o utils_filenames.o utils_evfiles.o utils_infiles.o

cleanev2mdot:
	rm -f $(BINDIR)/ev2mdot

#----------------------------------------------------
# these are the sources for the acc2ang utility
#
.PHONY: acc2ang
acc2ang: checksys acc2ang.o
	@echo ""
	@echo "acc2ang: Accreted ang. mom. R us."
	@echo ""
	$(FC) $(FFLAGS) -o $(BINDIR)/$@ acc2ang.o

cleanacc2ang:
	rm -f $(BINDIR)/acc2ang

#---------------------------
# sources for the mass_flow utility
#
OBJMF1 = ${ANALYSIS:.f90=.o}
OBJMF2 = ${OBJMF1:.F90=.o}
OBJMF = ${OBJMF2:.f=.o}
OBJM= utils_sort.o leastsquares.o solvelinearsystem.o ${OBJDUMP} ${OBJMF} set_binary.o mf_write.o

.PHONY: mflow
mflow: checksys $(OBJM)  mflow.o ev2mdot lombperiod
	@echo ""
	@echo "mflow: mass flow R us."
	@echo ""
	$(FC) $(FFLAGS) -o $(BINDIR)/$@  $(OBJM) mflow.o

.PHONY:lombperiod
lombperiod: powerspectrums.o lombperiod.o
	$(FC) $(FFLAGS) -o $(BINDIR)/$@  lombperiod.o powerspectrums.o

#----------------------------------------------------
# these are the sources for the combinedustdumps utility
#
OBJCDD= ${OBJECTS} combinedustdumps.o

combinedustdumps: checksys checkparams $(OBJCDD)
	@echo ""
	@echo "combinedustdumps: many grains make light work"
	@echo ""
	$(FC) $(FFLAGS) -o $(BINDIR)/$@ $(OBJCDD) $(LDFLAGS)

cleancombinedustdumps:
	rm -f $(BINDIR)/combinedustdumps



#----------------------------------------------------
# target to write appropriate queue submission script
#
ifndef QSYS
   QSYS=pbs
endif
ifndef WALLTIME
   WALLTIME='1000:00:00'
endif
ifndef MAXMEM
   MAXMEM='16G'
endif
ifeq ($(OPENMP),yes)
 ifndef NOMP
   ifdef OMP_NUM_THREADS
      NOMP=$(OMP_NUM_THREADS)
   else
      NOMP=2
   endif
 endif
 ifndef OMP_SCHEDULE
    OMP_SCHEDULE=dynamic
 endif
 ifndef QPE
    QPE=omp
 endif
 ifndef NPAR
    NPAR=$(NOMP)
 endif
endif
ifeq ($(USEMPI),yes)
 ifndef NMPI
    NMPI=8
 endif
 ifndef QPE
    QPE=mpi
 endif
 ifndef NPAR
    NPAR=$(NMPI)
 endif
 ifndef MPIEXEC
    MPIEXEC=mpiexec -np ${NMPI}
 endif
else
 ifndef NMPI
    NMPI=1
 endif
endif
ifndef OUTFILE
  ifeq ($(QSYS),sge)
    OUTFILE=$(INFILE)'.sgeout'
  else
    ifeq ($(QSYS),pbs)
       OUTFILE=$(INFILE)'.pbsout'
    else
       OUTFILE=$(INFILE)'.qout'
    endif
  endif
endif
ifndef MAILTO
   MAILTO=`git config --get user.email`
endif
GETLOG='`grep logfile "$(INFILE)" | sed "s/logfile =//g" | sed "s/\\!.*//g" | sed "s/\s//g"`'

ifndef CMD
CMD='./phantom $(INFILE) >& $$outfile'
endif

.PHONY: qscript

qscript:
    ifneq ($(KNOWN_SYSTEM), yes)
	@echo "Error: qscript needs known SYSTEM variable set"
	@${MAKE} err;
    endif
    ifndef INFILE
	@echo
	@echo "Usage: make qscript INFILE=infile"
	@echo
	@${MAKE} err;
    endif
    # set default values for variables not set
    ifeq ($(QSHELL),tcsh)
	@echo '#!/bin/tcsh'
    else
	@echo '#!/bin/bash'
    endif
    ifeq ($(QSYS),sge)
	@echo '## Sun Grid Engine Script, created by "make qscript" '`date`
        ifeq ($(QSHELL),tcsh)
	    @echo '#$$ -S /bin/tcsh'
        else
	    @echo '#$$ -S /bin/bash'
        endif
	@echo '#$$ -cwd'
	@echo '#$$ -N '`../scripts/randomword.pl`
	@echo '#$$ -o '$(OUTFILE)' -j y'
	@echo '#$$ -l h_rt='$(WALLTIME)
	@echo '#$$ -l h_vmem='$(MAXMEM)
        ifdef MAILTO
	   @echo '#$$ -m ae'
	   @echo '#$$ -M '$(MAILTO)
        endif
        ifdef QPE
	   @echo '#$$ -pe '$(QPE) $(NPAR)
        endif
        ifdef QEXTRA
	   @echo '#$$ '$(QEXTRA)
        endif
	@echo
	@echo 'echo "SGE: HOSTS   = "`cat $$PE_HOSTFILE`'
	@echo 'echo "SGE: NHOSTS  = $$NHOSTS"'
	@echo 'echo "SGE: NSLOTS  = $$NSLOTS"'
	@echo 'echo "SGE: NQUEUES = $$NQUEUES"'
    else ifeq ($(QSYS),pbs)
	@echo '## PBS Job Submission Script, created by "make qscript" '`date`
        ifdef QNODES
	   @echo '#PBS -l '$(QNODES)
        else
           ifeq ($(SYSTEM),zen)
	      @echo '#PBS -l nodes='$(NMPI)':ppn=8:StandardMem'
           else
	      @echo '#PBS -l nodes='$(NMPI)':ppn='$(NOMP)
           endif
        endif
        ifdef JOBNAME
	   @echo '#PBS -N '$(JOBNAME)
        else
	   @echo '#PBS -N '`../scripts/randomword.pl`
        endif
        ifdef QNAME
	   @echo '#PBS -q '$(QNAME)
        endif
        ifdef QPROJECT
	   @echo '#PBS -P '$(QPROJECT)
        endif
	@echo '#PBS -o '$(OUTFILE)
	@echo '#PBS -j oe'
        ifdef MAILTO
	   @echo '#PBS -m e'
	   @echo '#PBS -M '$(MAILTO)
        endif
	@echo '#PBS -l walltime='$(WALLTIME)
	@echo '#PBS -l mem='$(MAXMEM)
        ifdef QEXTRA
	   @echo '#PBS '$(QEXTRA)
        endif
	@echo '## phantom jobs can be restarted:'
	@echo '#PBS -r y'
        ifeq ($(PBSRESUBMIT),yes)
             ifeq ($(QSHELL),tcsh)
	          $(error error: resubmittable scripts require bash, cannot use QSHELL=tcsh);
             endif
	     @echo '#PBS -v NJOBS,NJOB'
	     @echo
	     @echo '#------------------------------------------------------------------------------'
	     @echo '# this is a self-resubmitting PBS script'
	     @echo '# use qsub -v NJOBS=10 <scriptname> to submit'
	     @echo '# with an appropriate value for NJOBS'
	     @echo '#'
	     @echo '# These variables are assumed to be set:'
	     @echo '#   NJOBS is the total number of jobs in a sequence of jobs (defaults to 1)'
	     @echo '#   NJOB is the number of the previous job in the sequence (defaults to 0)'
	     @echo '#------------------------------------------------------------------------------'
	     @echo 'if [ X$$NJOBS == X ]; then'
	     @echo '    echo "NJOBS (total number of jobs in sequence) is not set - defaulting to 1"'
	     @echo '    export NJOBS=1'
	     @echo 'fi'
	     @echo 'if [ X$$NJOB == X ]; then'
	     @echo '    echo "NJOB (previous job number in sequence) is not set - defaulting to 0"'
	     @echo '    export NJOB=0'
	     @echo 'fi'
	     @echo '#'
	     @echo '# Quick termination of job sequence - look for a file called STOP_SEQUENCE'
	     @echo '#'
	     @echo 'if [ -f $$PBS_O_WORKDIR/STOP_SEQUENCE ]; then'
	     @echo '    echo  "Terminating sequence after $$NJOB jobs"'
	     @echo '    exit 0'
	     @echo 'fi'
	     @echo '#'
	     @echo '# Increment the counter to get current job number'
	     @echo '#'
	     @echo 'NJOB=$$(($$NJOB+1))'
	     @echo '#'
	     @echo '# Are we in an incomplete job sequence - more jobs to run ?'
	     @echo '#'
	     @echo 'if [ $$NJOB -lt $$NJOBS ]; then'
	     @echo '    #'
	     @echo '    # Now submit the next job'
	     @echo '    #'
	     @echo '    NEXTJOB=$$(($$NJOB+1))'
	     @echo '    echo "Submitting job number $$NEXTJOB in sequence of $$NJOBS jobs"'
	     @echo '    qsub -z -W depend=afterany:$$PBS_JOBID $$0'
	     @echo 'else'
	     @echo '    echo "Running last job in sequence of $NJOBS jobs"'
	     @echo 'fi'
#	     @echo '#'
#	     @echo '# File manipulation prior to job commencing, eg. clean up previous output files,'
#	     @echo '# check for consistency of checkpoint files, ...'
#	     @echo '#'
#	     @echo 'if [ $$NJOB -gt 1 ]; then'
#	     @echo '   echo " "'
#	     @echo '   # .... USER INSERTION HERE '
#	     @echo 'fi'
	     @echo '#------------------------------------------------------------------------------'
        endif
	@echo
	@echo 'cd $$PBS_O_WORKDIR'
	@echo 'echo "PBS_O_WORKDIR is $$PBS_O_WORKDIR"'
	@echo 'echo "PBS_JOBNAME is $$PBS_JOBNAME"'
	@echo 'env | grep PBS'
	@echo 'cat $$PBS_NODEFILE > nodefile'
    else
        ifdef QNODES
	   @echo '#SBATCH --nodes='$(QNODES)
        else
	   @echo '#SBATCH --nodes='$(NMPI)' --ntasks='$(NOMP)
        endif
	@echo '#SBATCH --cpus-per-task=1'
        ifdef JOBNAME
	   @echo '#SBATCH --job-name='$(JOBNAME)
        else
	   @echo '#SBATCH --job-name='`../scripts/randomword.pl`
        endif
        ifdef QNAME
	   @echo '#SBATCH --queue='$(QNAME)
        endif
        ifdef QPROJECT
	   @echo '#SBATCH --account='$(QPROJECT)
        endif
        ifdef QPARTITION
	   @echo '#SBATCH --partition='$(QPARTITION)
        endif
	@echo '#SBATCH --output='$(OUTFILE)
        ifdef MAILTO
	   @echo '#SBATCH --mail-type=BEGIN'
	   @echo '#SBATCH --mail-type=FAIL'
	   @echo '#SBATCH --mail-type=END'
	   @echo '#SBATCH --mail-user='$(MAILTO)
        endif
	@echo '#SBATCH --time=0-'$(WALLTIME)
	@echo '#SBATCH --mem='$(MAXMEM)
        ifdef QEXTRA
	   @echo '#SBATCH '$(QEXTRA)
        endif
    endif
	@echo 'echo "HOSTNAME = $$HOSTNAME"'
	@echo 'echo "HOSTTYPE = $$HOSTTYPE"'
	@echo 'echo Time is `date`'
	@echo 'echo Directory is `pwd`'
	@echo
    ifeq ($(QSHELL),tcsh)
	@echo 'limit stacksize unlimited'
    else
	@echo 'ulimit -s unlimited'
    endif
    #-- set openMP environment variables
    ifeq ($(OPENMP),yes)
        ifeq ($(QSHELL),tcsh)
	   @echo 'setenv OMP_SCHEDULE "'$(OMP_SCHEDULE)'"'
	   @echo 'setenv OMP_NUM_THREADS '$(NOMP)
	   @echo 'setenv OMP_STACKSIZE 1024m'
        else
	   @echo 'export OMP_SCHEDULE="'$(OMP_SCHEDULE)'"'
	   @echo 'export OMP_NUM_THREADS='$(NOMP)
	   @echo 'export OMP_STACKSIZE=1024m'
        endif
    endif
	@echo
    #-- add lines specific to particular machines
    ifeq ($(SYSTEM),msg)
        ifeq ($(QSHELL),bash)
	   @echo 'source /etc/profile'
	   @echo 'export LD_LIBRARY_PATH=${LD_LIBRARY_PATH}'
        else
	   @echo 'setenv LD_LIBRARY_PATH '${LD_LIBRARY_PATH}
        endif
	@cat ~/.modules
    endif
	@echo
    #--final line is code execution
	@echo 'echo "starting phantom run..."'
    ifeq ($(QSHELL),tcsh)
	@echo 'setenv outfile '$(GETLOG)
    else
	@echo 'export outfile='$(GETLOG)
    endif
	@echo 'echo "writing output to $$outfile"'
    ifeq ($(USEMPI),yes)
	@echo $(MPIEXEC)' '$(CMD)
    else
	@echo $(CMD)
    endif
    ifeq ($(PBSRESUBMIT),yes)
	@echo
	@echo '#------------------------------------------------------------------------------'
	@echo '# Not expected to reach this point in general but if we do, check that all '
	@echo '# is OK.  If the job command exited with an error, terminate the job'
	@echo '#'
	@echo 'errstat=$$?'
	@echo 'if [ $$errstat -ne 0 ]; then'
	@echo '    # A brief nap so PBS kills us in normal termination. Prefer to '
	@echo '    # be killed by PBS if PBS detected some resource excess'
	@echo '    sleep 5  '
	@echo '    echo "Job number $$NJOB returned an error status $$errstat - stopping job sequence."'
	@echo '    touch $$PBS_O_WORKDIR/STOP_SEQUENCE'
	@echo '    exit $$errstat'
	@echo 'fi'
	@echo '#------------------------------------------------------------------------------'
    endif

#----------------------------------------------------
# unit test for block limits
#
test1: checksystem checkparams $(OBJDUMP) test_blocklimits.o
	$(FC) $(FFLAGS) -o $(BINDIR)/test1 $(OBJDUMP) test_blocklimits.o

#----------------------------------------------------
# run test suite
#
.PHONY: test test2 testcyl testgrav testall
test:
	${MAKE} SETUP=test && $(RUNMPI) $(BINDIR)/phantom test

test2:
	${MAKE} SETUP=test2 && $(RUNMPI) $(BINDIR)/phantom test

testkd:
	${MAKE} SETUP=testkd && $(RUNMPI) $(BINDIR)/phantom test

testcyl:
	${MAKE} SETUP=testcyl && $(RUNMPI) $(BINDIR)/phantom test

testgrav:
	${MAKE} SETUP=testgrav && $(RUNMPI) $(BINDIR)/phantom test gravity

testdust:
	${MAKE} SETUP=testdust && $(RUNMPI) $(BINDIR)/phantom test dust

testgr:
	${MAKE} SETUP=testgr && $(MPIEXEC) $(BINDIR)/phantom test gr

testgrowth:
	${MAKE} SETUP=testgrowth && $(RUNMPI) $(BINDIR)/phantom test growth

testnimhd:
	${MAKE} SETUP=testnimhd && $(RUNMPI) $(BINDIR)/phantom test nimhd

testall: test test2 testcyl testgrav

#----------------------------------------------------
# this is a utility to test the fast sqrt functions
# to see if they are faster than the native calls
# if so, then the appropriate pre-processor flags
# are added
#
.PHONY: .make_mathflags .make_nofastmath getmathflags checkmath
ifndef FASTSQRT
   FASTSQRT=${shell if [ -e .make_nofastmath ]; then echo no; fi}
endif

ifeq ($(FASTSQRT), no)
   OBJTESTMATH=
   FASTMATH=no
else
   OBJTESTMATH= random.o io.o fastmath.o mpi_utils.o test_fastmath.o getmathflags.o
   FASTMATH=${shell if [ -e .make_mathflags ]; then cat .make_mathflags; fi}
endif

.make_mathflags: checksys $(OBJTESTMATH)
     ifeq ($(FASTSQRT), no)
	@touch .make_mathflags
     else
	@if [ ! -e $@ ]; then \
	    $(FC) $(FFLAGS) -o $(BINDIR)/getmathflags $(OBJTESTMATH) || ${MAKE} fastmathlinkerr; \
	    $(BINDIR)/getmathflags > .make_mathflags; \
	fi
     endif

ifeq ($(FASTMATH), yes)
   SRCFASTMATH=fastmath.o
   TEST_FASTMATH=test_fastmath.F90
   FPPFLAGS+=-DFINVSQRT
else
   SRCFASTMATH=
   TEST_FASTMATH=
endif

fastmath.o: fastmath.f90
	$(FC) $(FFLAGS) -o $@ -c $< || ${MAKE} fastmathlinkerr
test_fastmath.o: test_fastmath.F90
	$(FC) $(FFLAGS) -o $@ -c $< || ${MAKE} fastmathlinkerr
getmathflags.o: getmathflags.f90
	$(FC) $(FFLAGS) -o $@ -c $< || ${MAKE} fastmathlinkerr

fastmathlinkerr:
	@echo "***********************************************************************"
	@echo "*** ERROR linking fastsqrt stuff (requires Fortran->C call)         ***"
	@echo "*** Type make again to ignore this and compile without it           ***"
	@echo "***********************************************************************"
	@touch .make_mathflags
	@touch .make_nofastmath
	${MAKE} err;

#----------------------------------------------------

LASTSYSTEM = ${shell if [ -e .make_lastsystem ]; then cat .make_lastsystem; fi}
LASTSETUP = ${shell if [ -e .make_lastsetup ]; then cat .make_lastsetup; fi}
LASTFPPFLAGS = ${shell if [ -e .make_lastfppflags ]; then cat .make_lastfppflags; fi}
LASTFFLAGS = ${shell if [ -e .make_lastfflags ]; then cat .make_lastfflags; fi}

.PHONY: checksystem checkparams checksplash checksys

checksystem: checksys checksetup

checksys:
   ifeq ($(KNOWN_SYSTEM), yes)
	@echo ""
	@echo "Compiling Phantom v$(PHANTOM_VERSION_MAJOR).$(PHANTOM_VERSION_MINOR).$(PHANTOM_VERSION_MICRO) for $(SYSTEM) system..........."
	@echo ""
        ifneq ($(SYSTEM),$(LASTSYSTEM))
	    @echo system changed from ${LASTSYSTEM} to ${SYSTEM}
	    @${MAKE} clean
	    @${MAKE} cleanmathflags
        endif
	@echo $(SYSTEM) > .make_lastsystem
   else
	@echo ""
	@echo "make: WARNING: value of SYSTEM = $(SYSTEM) not recognised..."
	@echo "=> set the environment variable SYSTEM to one listed "
	@echo "   in build/Makefile and try again"
	@echo ""
	@${MAKE} compilers
	@${MAKE} err;
   endif

checksetup:
   ifeq ($(OBSOLETE_SETUP), yes)
	@echo "make: WARNING: value of SETUP = $(OLDSETUP) is obsolete..."
	@echo "=> setting SETUP = $(SETUP)"
	@echo
   endif
   ifeq ($(KNOWN_SETUP), yes)
	@echo "Using options for "$(SETUP)" setup"
	@echo ""
        ifneq ($(SETUP),$(LASTSETUP))
	    @echo setup changed from ${LASTSETUP} to ${SETUP}
	    @${MAKE} clean
        endif
	@echo $(SETUP) > .make_lastsetup
   else
	@echo "setup '$(SETUP)' not recognised..."
	@echo ""
	@echo "Please set SETUP to one listed in build/Makefile"
	@echo ""
	@echo " e.g.:"
	@echo " make SETUP=sedov"
	@echo " make SETUP=disc"
	@echo " make SETUP=turbdrive"
	@echo ""
	@echo " or:"
	@echo " export SETUP=sedov"
	@echo " make"
	@echo ""
	@echo "You may also wish to consider the following compile-time options:"
	@echo ""
	@echo " DEBUG=yes/no"
	@echo " DOUBLEPRECISION=yes/no"
	@echo " OPENMP=yes/no"
	@echo " ENDIAN=BIG/LITTLE"
	@echo ""
	@${MAKE} err;
   endif

checkparams:
	@echo "Using $(KERNEL) kernel"
   ifeq ($(DEBUG), yes)
	@echo "Debugging flags are ON"
   endif
   ifeq ($(DOUBLEPRECISION), yes)
	@echo "Flags set for DOUBLE PRECISION"
   else
	@echo "Flags set for SINGLE PRECISION"
   endif
   ifeq ($(OPENMP), yes)
	@echo "Compiling in PARALLEL (OpenMP)"
   else
	@echo "Compiling in SERIAL"
   endif
   ifeq ($(ENDIAN), BIG)
	@echo "Flags set for conversion to BIG endian"
   endif
   ifeq ($(ENDIAN), LITTLE)
	@echo "Flags set for conversion to LITTLE endian"
   endif
   ifneq ($(FPPFLAGS),$(LASTFPPFLAGS))
	@echo 'pre-processor flags changed from "'${LASTFPPFLAGS}'" to "'${FPPFLAGS}'"'
	@${MAKE} clean;
	#for x in ../src/*/*.F90; do y=`basename $$x`; rm -f $${y/.F90/.o}; done
   endif
	@echo "Preprocessor flags are "${FPPFLAGS}
	@echo "${FPPFLAGS}" > .make_lastfppflags
   ifneq ($(FFLAGS),$(LASTFFLAGS))
	@echo 'Fortran flags changed from "'${LASTFFLAGS}'" to "'${FFLAGS}'"'
	@${MAKE} clean;
   endif
	@echo "Fortran flags are "${FFLAGS}
	@echo "${FFLAGS}" > .make_lastfflags

checksplash:
   ifneq ("X$(SPLASH_DIR)","X")
	@echo; echo "Compiling SPLASH source files from "$(SPLASH_DIR); echo
   else
	@echo; echo "ERROR: cannot find SPLASH directory needed for some source files - try \"export SPLASH_DIR=${HOME}/splash\""; echo
   endif

checkmcfost:
   ifneq ("X$(MCFOST_DIR)","X")
	@echo; echo "MCFOST directory is "$(MCFOST_DIR); echo;
   else
	@echo; echo "ERROR: cannot find MCFOST directory for linking - set this using MCFOST_DIR"; echo; ${MAKE} err
   endif

giza-fortran.o : $(SPLASH_DIR)/giza/interface/giza-fortran.F90 $(SPLASH_DIR)/giza/lib/libgiza.a
	$(FC) $(FFLAGS) -I$(SPLASH_DIR)/giza/include/ -c $< -o $@

compilers:
	@echo "I suggest one of the following, based on detected Fortran compilers..."; echo;
	@if type -p ifort > /dev/null; then echo "make SYSTEM=ifort"; fi;
	@if type -p pathf90 > /dev/null; then echo "make SYSTEM=pathf90"; fi;
	@if type -p pgf90 > /dev/null; then echo "make SYSTEM=pgf90"; fi;
	@if type -p xlf90_r > /dev/null; then echo "make SYSTEM=ukaff1a [uses xlf90_r]"; fi;
	@if type -p gfortran > /dev/null; then echo "make SYSTEM=gfortran"; fi;
	@if type -p g95 > /dev/null; then echo "make SYSTEM=g95"; fi;
	@echo "(end of possible selections)"; echo;

#----------------------------------------------------
# target to automatically include dependencies in Makefile
# relies on the g95 compiler being present
# (does not have to be used for the main compilation)

depends: clean checksetup
	#@echo '*********************************************************************************'
	#@echo 'First run of Makefile -- creating dependency lines using gfortran, writing to .depends'
	#@echo '*********************************************************************************'
	#@gfortran -M -cpp -c ../src/*/*.*90 > .depends
	#@echo '*************************************************************************'
	#@echo 'If no errors above, then Makefile dependencies were created successfully '
	#@echo ' -- be sure to run "make depends" again if you alter code dependencies'
	#@echo '*************************************************************************'
	#@${MAKE} clean

.depends:
	@if type -p gfortran; then touch .depends; ${MAKE} --quiet SETUP=test depends; else echo "warning: no gfortran so dependencies not calculated"; touch .depends; fi;

include .depends

getdims:
	@echo $(MAXP)

err:
	$(error aborting);

clean:
	rm -f *.o *.mod

cleanall: clean cleanmathflags
	cd $(BINDIR); rm -f phantom phantomsetup

cleandist: clean cleanall
	rm -f .make_lastsystem .make_lastsetup .make_lastfppflags .depends

cleanmathflags:
	rm -f .make_mathflags bin/getmathflags<|MERGE_RESOLUTION|>--- conflicted
+++ resolved
@@ -1687,44 +1687,18 @@
          commons.f90 timestep.f90 utils_dumpfiles.f90 utils_indtimesteps.F90 utils_infiles.f90 \
          utils_sort.f90 utils_supertimestep.F90 utils_tables.f90 \
          utils_sphNG.f90 utils_vectors.f90 utils_datafiles.f90 datafiles.f90 \
-<<<<<<< HEAD
          gitinfo.f90 ${SRCFASTMATH} random.f90 ${SRCEOS} ${SRCGR} checkoptions.F90 \
          set_binary.f90 set_flyby.f90 viscosity.f90 options.f90 centreofmass.f90 ${SRCPOT} damping.f90 \
          set_disc.F90 partinject.F90 utils_filenames.f90 utils_summary.F90 ${SRCCHEM} \
          directsum.f90 prompting.f90 ${SRCDUST} set_dust.F90 set_dust_options.f90 \
-         readwrite_dumps.F90 quitdump.f90 mpi_dens.F90 mpi_force.F90 stack.F90 \
-         mpi_derivs.F90 kdtree.F90 linklist_kdtree.F90 ${SRCTURB} ${SRCNIMHD} ${SRCPHOTO} \
-         ${SRCINJECT} ptmass.F90 readwrite_infile.F90 dens.F90 force.F90 utils_deriv.f90 deriv.F90 \
-         energies.F90 sort_particles.F90 evwrite.F90 step_leapfrog.F90 writeheader.F90 \
-         utils_disc.f90 ${SRCAN} step_supertimestep.F90 mf_write.f90 evolve.F90 \
+         mpi_dens.F90 mpi_force.F90 stack.F90 mpi_derivs.F90 kdtree.F90 linklist_kdtree.F90 ${SRCTURB} \
+         ${SRCNIMHD} ${SRCPHOTO} ${SRCINJECT} memory.F90 readwrite_dumps.F90 quitdump.f90 ptmass.F90 \
+         readwrite_infile.F90 dens.F90 force.F90 utils_deriv.f90 deriv.F90 energies.F90 sort_particles.F90 \
+         evwrite.F90 step_leapfrog.F90 writeheader.F90 ${SRCAN} step_supertimestep.F90 mf_write.f90 evolve.F90 \
          geometry.f90 stretchmap.f90 density_profiles.f90 set_unifdis.f90 set_slab.f90 \
          set_sphere.f90 set_vfield.f90 ${SETUPFILE} checksetup.F90 utils_testsuite.f90 \
          ${SRCTEST} \
          testsuite.F90 initial.F90 leastsquares.f90 solvelinearsystem.f90
-=======
-         gitinfo.f90 ${SRCFASTMATH} random.f90 checkoptions.F90 ${SRCEOS} \
-         set_binary.f90 set_flyby.f90 viscosity.f90 options.f90 centreofmass.f90 ${SRCPOT} damping.f90 \
-         set_disc.F90 partinject.F90 utils_filenames.f90 utils_summary.F90 ${SRCCHEM} \
-         directsum.f90 prompting.f90 ${SRCDUST} set_dust.F90 set_dust_options.f90 \
-         mpi_dens.F90 mpi_force.F90 stack.F90 \
-         mpi_derivs.F90 kdtree.F90 linklist_kdtree.F90 \
-         ${SRCTURB} ${SRCNIMHD} ${SRCPHOTO} ${SRCINJECT} \
-         memory.F90 \
-         readwrite_dumps.F90 quitdump.f90 \
-         ptmass.F90 readwrite_infile.F90 \
-         dens.F90 force.F90 deriv.F90 energies.F90 \
-         sort_particles.F90 evwrite.F90 \
-         step_leapfrog.F90 writeheader.F90 ${SRCAN} step_supertimestep.F90 mf_write.f90 evolve.F90\
-         geometry.f90 stretchmap.f90 density_profiles.f90 set_unifdis.f90 set_slab.f90 set_sphere.f90 set_vfield.f90 \
-         ${SETUPFILE} checksetup.F90 utils_testsuite.f90 \
-         ${TEST_FASTMATH} test_kernel.f90 test_dust.F90 test_growth.F90 test_nonidealmhd.F90 test_gravity.F90 \
-         test_derivs.F90 test_cooling.f90 test_eos.f90 test_externf.f90 test_rwdump.f90 \
-         test_step.F90 test_indtstep.F90 test_setdisc.F90 \
-         test_link.F90 test_kdtree.F90 test_ptmass.F90 test_luminosity.F90\
-         test_gnewton.F90 test_corotate.f90 test_geometry.f90 \
-         test_sedov.F90 testsuite.F90 initial.F90 \
-         leastsquares.f90 solvelinearsystem.f90
->>>>>>> 21f6f4b7
 
 OBJECTS1 = $(SOURCES:.f90=.o)
 OBJECTS = $(OBJECTS1:.F90=.o)
@@ -1770,22 +1744,15 @@
 # these are the sources for anything which uses the readwrite_dumps module
 #
 SRCDUMP= physcon.f90 ${CONFIG} ${SRCKERNEL} io.F90 units.f90 boundary.f90 mpi_utils.F90 \
-<<<<<<< HEAD
-         utils_dumpfiles.f90 utils_mathfunc.f90 utils_infiles.f90 utils_vectors.f90 \
-         utils_datafiles.f90 utils_filenames.f90 datafiles.f90 gitinfo.f90 ${DOMAIN} \
-         part.F90 utils_sphNG.f90 commons.f90 timestep.f90 ${SRCFASTMATH} ${SRCEOS} centreofmass.f90 \
-         ${SRCGR} ${SRCPOT} checkoptions.F90 viscosity.f90 options.f90 prompting.f90 ${SRCDUST} \
-=======
          utils_infiles.f90 dtype_kdtree.f90 utils_allocate.f90 part.F90 ${DOMAIN} kdtree.F90 linklist_kdtree.F90 \
          utils_dumpfiles.f90 utils_vectors.f90 utils_mathfunc.f90 \
          utils_datafiles.f90 utils_filenames.f90 datafiles.f90 gitinfo.f90 \
          centreofmass.f90 \
-         ${SRCEOS} ${SRCPOT} ${SRCPHOTO} \
+         ${SRCEOS} ${SRCGR} ${SRCPOT} ${SRCPHOTO} \
          memory.F90 \
          utils_sphNG.f90 \
          commons.f90 timestep.f90 ${SRCFASTMATH} checkoptions.F90 \
          viscosity.f90 options.f90 prompting.f90 ${SRCDUST} \
->>>>>>> 21f6f4b7
          readwrite_dumps.F90
 OBJDUMP1= $(SRCDUMP:.f90=.o)
 OBJDUMP= $(OBJDUMP1:.F90=.o)
