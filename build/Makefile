#--------------------------------------------------------------------------!
# The Phantom Smoothed Particle Hydrodynamics code, by Daniel Price et al. !
# Copyright (c) 2007-2018 The Authors (see AUTHORS)                        !
# See LICENCE file for usage and distribution conditions                   !
# http://users.monash.edu.au/~dprice/phantom                               !
#--------------------------------------------------------------------------!
#+
#  The Phantom Makefile
#
#  DESCRIPTION:
#   This is the main Makefile for all of the code and utilities
#   Compiler settings are grouped under the SYSTEM variable while
#   compile-time settings for different problems are grouped under
#   the SETUP variable
#
#  OWNER: Daniel Price
#
#  $Id: 2788b71b1c08e560e77dce9849c5cb24a668f4b9 $
#+
#--------------------------------------------------------------------------

.KEEP_STATE:

PHANTOM_VERSION_MAJOR=1
PHANTOM_VERSION_MINOR=3
PHANTOM_VERSION_MICRO=0
VERSION=$(PHANTOM_VERSION_MAJOR).$(PHANTOM_VERSION_MINOR).$(PHANTOM_VERSION_MICRO)

KNOWN_SYSTEM=no
SHELL = /bin/bash
VPATH = ${RUNDIR} ../src/main ../src/utils ../src/setup ../src/tests ../src/lib/NICIL/src
BINDIR= ../bin
UNAME=${shell uname}
#----------------------------------------------------------------
# Sensible defaults for phantom configuration
#----------------------------------------------------------------
CONFIG        = config.F90
SETUPFILE     = setup_unifdis.F90
MODFILE       = moddump_default.f90
ANALYSIS      = analysis_dtheader.f90
MULTIRUNFILE  = multirun.f90
LIVE_ANALYSIS = no
LINKLIST      = dtype_kdtree.F90 kdtree.F90 linklist_kdtree.F90
#
# can comment out the following lines and instead set
# the parameters as environment variables
#
ifndef DOUBLEPRECISION
  DOUBLEPRECISION= yes
endif
ifndef EDITOR
  EDITOR= emacs
endif
ifndef OPENMP
  OPENMP= yes
endif
ifndef SPLASH_DIR
   SPLASH_DIR=${shell if [ -d $$HOME/splash ]; then echo $$HOME/splash; fi}
endif
# MPI= yes
#
# endian can be "BIG", "LITTLE" or anything else which has no effect
#
# ENDIAN= default
#
CC = gcc
CCFLAGS = -O5
LIBCXX = -lstdc++
#FPPFLAGS=
LDFLAGS=
SRCPHOTO=

#----------------------------------------------------------------
# here follows specific configuration options used
# for various types of simulations
#
# preprocessor options are as follows:
#
# -DPERIODIC            ! periodic boundaries
# -DIND_TIMESTEPS       ! individual particle timesteps
# -DSTS_TIMESTEPS       ! super-timestepping
# -DDISC_VISCOSITY      ! use artificial disc viscosity ( nu \propto alpha_sph cs h
#                       ! and calculated for both approaching and receding particles
# -DDRIVING             ! use turbulence driving
# -DMHD                 ! magnetic fields
# -DNONIDEALMHD         ! non-ideal magnetic fields including ionisation; uses NICIL
#
# -DSORT                ! whether or not to sort particles
#
# -DPHOTO               ! turn on the photoevaporation
# -DLIGHTCURVE          ! lightcurve estimation
#----------------------------------------------------------------
#
# Check for obsolete setups and replace with generic version
#
#----------------------------------------------------------------
ifeq ($(SETUP), HLTau) # [buildbot skip]
    OBSOLETE_SETUP=yes
    OLDSETUP= HLTau
    override SETUP=disc
endif
ifeq ($(SETUP), dustyHLTau) # [buildbot skip]
    OBSOLETE_SETUP=yes
    OLDSETUP= dustyHLTau
    override SETUP=dustydisc
endif
ifeq ($(SETUP), mcfost) # [buildbot skip]
    OBSOLETE_SETUP=yes
    OLDSETUP=mcfost
    override SETUP=disc
    MCFOST=yes
endif
ifeq ($(SETUP), planets) # [buildbot skip]
    OBSOLETE_SETUP=yes
    OLDSETUP= planets
    override SETUP=disc
endif
ifeq ($(SETUP), binarydisc) # [buildbot skip]
    OBSOLETE_SETUP=yes
    OLDSETUP= binarydisc
    override SETUP=disc
endif
ifeq ($(SETUP), dustybinarydisc) # [buildbot skip]
    OBSOLETE_SETUP=yes
    OLDSETUP= dustybinarydisc
    override SETUP=dustydisc
endif
ifeq ($(SETUP), Lense-Thirring) # [buildbot skip]
    OBSOLETE_SETUP=yes
    OLDSETUP= Lense-Thirring
    override SETUP=disc
endif
ifeq ($(SETUP), warp) # [buildbot skip]
    OBSOLETE_SETUP=yes
    OLDSETUP= warp
    override SETUP=disc
endif
ifeq ($(SETUP), rndisc) # [buildbot skip]
    OBSOLETE_SETUP=yes
    OLDSETUP= rndisc
    override SETUP=lightcurvedisc
endif

#----------------------------------------------------------------
# Current code setup options
#----------------------------------------------------------------
ifeq ($(SETUP), empty)
#   empty setup for external-driver simulation
    SETUPFILE= setup_empty.f90
    IND_TIMESTEPS=yes
    KNOWN_SETUP=yes
endif

ifeq ($(SETUP), wddisc)
    ISOTHERMAL=yes
    SETUPFILE=setup_wddisc.f90
    KNOWN_SETUP=yes
    DUST=yes
endif

ifeq ($(SETUP), asteroidwind)
    SETUPFILE=setup_asteroidwind.f90
    SRCINJECT=inject_asteroidwind.f90
    IND_TIMESTEPS=yes
    CONST_AV=yes
    ISOTHERMAL=yes
    KNOWN_SETUP=yes
endif

ifeq ($(SETUP), galdisc)
#   galactic disc simulations
    IND_TIMESTEPS=yes
    H2CHEM=yes
    ISOTHERMAL=no
    GRAVITY=no
    MHD=no
    SETUPFILE= setup_galdisc.f90
    KNOWN_SETUP=yes
endif

ifeq ($(SETUP), galdiscmhd)
#   galactic disc simulations with magnetic fields
    IND_TIMESTEPS=yes
    H2CHEM=no
    ISOTHERMAL=yes
    GRAVITY=no
    MHD=yes
    SETUPFILE= setup_galdisc.f90
    KNOWN_SETUP=yes
endif

ifeq ($(SETUP), turbdrive)
#   driven turbulence
    ifeq ($(IND_TIMESTEPS), yes)
       FPPFLAGS= -DPERIODIC -DCORRECT_BULK_MOTION -DSTIR_FROM_FILE
    else
       FPPFLAGS= -DPERIODIC # -DCORRECT_MEAN_FORCE
    endif
    SETUPFILE= setup_unifdis.F90
    SRCTURB= forcing.F90
    MULTIRUNFILE= multirun_mach.f90
    KNOWN_SETUP=yes
    CURLV=yes
    ISOTHERMAL=yes
endif

ifeq ($(SETUP), turbsubsonic)
#   subsonic, driven turbulence
    FPPFLAGS= -DPERIODIC -DSTIR_FROM_FILE -DCORRECT_MEAN_FORCE
    SETUPFILE= setup_unifdis.F90
    SRCTURB= forcing.F90
    MULTIRUNFILE= multirun_mach.f90
    KNOWN_SETUP=yes
    KERNEL=quintic
    ISOTHERMAL=yes
    IND_TIMESTEPS=no
    CURLV=yes
    USE_STRAIN_TENSOR=yes
endif

ifeq ($(SETUP), taylorgreen)
#   Taylor-Green vortex problem
    FPPFLAGS= -DPERIODIC -DCURLV -DUSE_STRAIN_TENSOR
    SETUPFILE= setup_taylorgreen.f90
    ISOTHERMAL=yes
    KNOWN_SETUP=yes
    KERNEL=quintic
    MODFILE= moddump_taylorgreen.f90
    IND_TIMESTEPS=no
endif

ifeq ($(SETUP), turb)
#   driven supersonic turbulence (hydro, mhd, dusty)
    FPPFLAGS      = -DPERIODIC -DCORRECT_BULK_MOTION -DSTIR_FROM_FILE
    SETUPFILE     = setup_turb.F90
    SRCTURB       = forcing.F90
    IND_TIMESTEPS = yes
    KNOWN_SETUP   = yes
    ISOTHERMAL    = yes
    CURLV         = yes
    MHD           = no
    DUST          = no
    USE_STRAIN_TENSOR = yes
endif

ifeq ($(SETUP), wd)
    SETUPFILE     = setup_star.f90
    IND_TIMESTEPS = no
    MHD           = no
    GRAVITY       = yes
    ISOTHERMAL    = no
    KNOWN_SETUP   = yes
    STORE_TEMP    = yes
    MODFILE       = moddump_binarystar.f90
endif

ifeq ($(SETUP), photoevap)
# Mark Hutchison
    FPPFLAGS= -DDISC_VISCOSITY -DPHOTO
    SETUPFILE= setup_photoevap.f90
    ANALYSIS= analysis_disc.f90
    KNOWN_SETUP=yes
    IND_TIMESTEPS=yes
    SRCPHOTO=photoevap.f90
endif

ifeq ($(SETUP), disc)
#   locally isothermal gas disc
    ifeq ($(DISC_VISCOSITY), no)
        FPPFLAGS=
    else
        FPPFLAGS= -DDISC_VISCOSITY
    endif
    SETUPFILE= setup_disc.f90
    ANALYSIS= analysis_disc.f90
    ISOTHERMAL=yes
    KNOWN_SETUP=yes
    MULTIRUNFILE= multirun.f90
    IND_TIMESTEPS=yes
endif

ifeq ($(SETUP), adiabaticdisc)
#   adiabatic disc
    FPPFLAGS= -DDISC_VISCOSITY
    SETUPFILE= setup_disc.f90
    ANALYSIS= analysis_disc.f90
    KNOWN_SETUP=yes
    IND_TIMESTEPS=yes
    ISOTHERMAL=no
    MULTIRUNFILE= multirun.f90
endif

ifeq ($(SETUP), lightcurvedisc)
#   adiabatic disc with lightcurve
    FPPFLAGS= -DDISC_VISCOSITY -DLIGHTCURVE
    SETUPFILE= setup_disc.f90
    ANALYSIS= analysis_disc.f90
    KNOWN_SETUP=yes
    IND_TIMESTEPS=yes
    ISOTHERMAL=no
    MULTIRUNFILE= multirun.f90
endif

ifeq ($(SETUP), gwdisc)
#   locally isothermal discs
    FPPFLAGS= -DDISC_VISCOSITY
    SETUPFILE= setup_gwdisc.f90
    ANALYSIS= analysis_disc.f90
    MAXP=2000000
    IND_TIMESTEPS=yes
    ISOTHERMAL=yes
    KNOWN_SETUP=yes
    MULTIRUNFILE= multirun.f90
    SRCPOT= ${SRCPOTS:extern_binary.f90=extern_binary_gw.f90}
endif

ifeq ($(SETUP), nshwdisc)
#   disc around a neutron star
    FPPFLAGS= -DDISC_VISCOSITY -DPRDRAG
    SETUPFILE= setup_nsdisc.f90
    ANALYSIS= analysis_disc.f90
    MODFILE= moddump_changemass.f90
    ISOTHERMAL=yes
    IND_TIMESTEPS=yes
    KNOWN_SETUP=yes
    NCELLSMAX=3*maxp
endif

ifeq ($(SETUP), prtest)
#   simple test of prdrag
    FPPFLAGS=
    SETUPFILE= setup_prtest.f90
    KNOWN_SETUP=yes
endif

ifeq ($(SETUP), binarydiscMFlow)
#   binarydiscMFlow setup
    FPPFLAGS= -DMFLOW -DUSE_STRAIN_TENSOR #-DVMFLOW  #-DDISC_VISCOSITY# -DBINPOS
    SETUPFILE= setup_disc.f90
    ANALYSIS= analysis_disc_MFlow.f90
#    ANALYSIS= analysis_binarydisc.f90
    MAXP=1000000
    ISOTHERMAL=yes
    CURLV=yes
    KNOWN_SETUP=yes
    LIVE_ANALYSIS=no
    IND_TIMESTEPS=yes
    MODFILE= moddump_removeparticles_cylinder.f90 #moddump_addpartfortest.f90
endif

ifeq ($(SETUP), planetdisc)
#   planet disc interaction with fixed planet orbit
    FPPFLAGS=
    SETUPFILE= setup_planetdisc.f90
    ISOTHERMAL=yes
    IND_TIMESTEPS=yes
    CURLV=yes
    KNOWN_SETUP=yes
    ANALYSIS=analysis_disc.f90
endif

ifeq ($(SETUP), planetatm)
#   disc interaction with fixed planet orbit + atmosphere
    FPPFLAGS=
    SETUPFILE= setup_disc.f90
    ISOTHERMAL=yes
    IND_TIMESTEPS=yes
    CURLV=yes
    KNOWN_SETUP=yes
    ANALYSIS=analysis_disc.f90
endif

ifeq ($(SETUP), torus)
#   MRI torus
    FPPFLAGS=
    SETUPFILE= setup_torus.f90
    ANALYSIS= analysis_torus.f90
    KNOWN_SETUP=yes
endif

ifeq ($(SETUP), galcen)
#   galactic centre
    FPPFLAGS=
    SETUPFILE= setup_galcen_stars.f90
    SRCINJECT= inject_galcen_winds.f90
    KNOWN_SETUP=yes
endif

ifeq ($(SETUP), quebec)
    SETUPFILE = setup_quebec.f90
    GRAVITY = yes
    KNOWN_SETUP = yes
    MODFILE = moddump_binarystar.f90
endif

ifeq ($(SETUP), tde)
#   tidal disruption simulations
    SETUPFILE= setup_star.f90
    ANALYSIS=analysis_tde.f90
    GRAVITY=yes
    ISOTHERMAL=yes
    MODFILE=moddump_tidal.f90
    KNOWN_SETUP=yes
endif

ifeq ($(SETUP), polytrope)
#   single (option 2) or binary (option 3) polytrope test
    SETUPFILE= setup_star.f90
    ANALYSIS= density_profiles.o analysis_polytropes.f90
    GRAVITY=yes
    ISOTHERMAL=yes
    MODFILE=moddump_binarystar.f90
    KNOWN_SETUP=yes
endif

ifeq ($(SETUP), neutronstar)
#   neutron star (use option 4)
    SETUPFILE= setup_star.f90
    ISOTHERMAL=yes
    GRAVITY=no     #since external force being used
    KNOWN_SETUP=yes
endif

ifeq ($(SETUP), sphereinbox)
#   sphere-in-box setup
    FPPFLAGS= -DPERIODIC
    SETUPFILE= setup_sphereinbox.f90
    KNOWN_SETUP=yes
endif

ifeq ($(SETUP), shock)
#   sod shock tube test
    FPPFLAGS= -DPERIODIC
    SETUPFILE= setup_shock.F90
    DOUBLEPRECISION=yes
    KERNEL=quintic
    ISOTHERMAL=no
    KNOWN_SETUP=yes
endif

ifeq ($(SETUP), dustyshock)
#   sod shock tube test
    FPPFLAGS= -DPERIODIC
    SETUPFILE= setup_shock.F90
    DUST=yes
    DOUBLEPRECISION=yes
    KERNEL=quintic
    ISOTHERMAL=no
    KNOWN_SETUP=yes
endif

ifeq ($(SETUP), mhdshock)
#   Ryu & Brio-Wu shock tube tests
    FPPFLAGS= -DPERIODIC
    SETUPFILE= setup_shock.F90
    DOUBLEPRECISION=yes
    MHD=yes
    KERNEL=quintic
    KNOWN_SETUP=yes
endif

ifeq ($(SETUP), nimhdshock)
#   non-ideal mhd standing and C shock tests
    FPPFLAGS= -DPERIODIC
    SETUPFILE= setup_shock.F90
    DOUBLEPRECISION=yes
    MHD=yes
    IND_TIMESTEPS=no
    STS_TIMESTEPS=no
    NONIDEALMHD=yes
    KERNEL=WendlandC4
    ISOTHERMAL=yes
    MAXP=6000000
    KNOWN_SETUP=yes
endif

ifeq ($(SETUP), dustydisc)
#   locally isothermal dusty discs
    FPPFLAGS= -DDISC_VISCOSITY
    SETUPFILE= setup_disc.f90
    MODFILE= moddump_dustadd.f90
    ISOTHERMAL=yes
    DUST=yes
    KNOWN_SETUP=yes
    IND_TIMESTEPS=yes
    ANALYSIS=analysis_dustydisc.f90
endif

ifeq ($(SETUP), growingdisc)
#   locally isothermal dusty discs with growth and fragmentation
    FPPFLAGS= -DDISC_VISCOSITY
    SETUPFILE= setup_disc.f90
    MODFILE= moddump_dustadd.f90
    ISOTHERMAL=yes
    DUST=yes
    KNOWN_SETUP=yes
    IND_TIMESTEPS=yes
    DUSTGROWTH = yes
    ANALYSIS=analysis_dustydisc.f90
endif

ifeq ($(SETUP), dustybox)
#   dust in a box
    FPPFLAGS= -DPERIODIC
    SETUPFILE= setup_dustybox.f90
    MODFILE= moddump_dustadd.f90
    ISOTHERMAL=yes
    DUST=yes
    KNOWN_SETUP=yes
    IND_TIMESTEPS=no
    ANALYSIS= analysis_trackbox.f90
endif

ifeq ($(SETUP), dustysedov)
#   Sedov blast wave test with dust
    FPPFLAGS= -DPERIODIC
    SETUPFILE= setup_dustysedov.f90
    MODFILE= moddump_dustadd.f90
    DUST=yes
    KNOWN_SETUP=yes
    #IND_TIMESTEPS=no
endif

ifeq ($(SETUP), dustywave)
#   dust in a box
    FPPFLAGS= -DPERIODIC
    SETUPFILE= setup_wave.f90
    MODFILE= moddump_dustadd.f90
    DUST=yes
    KNOWN_SETUP=yes
    IND_TIMESTEPS=no
    ANALYSIS= analysis_trackbox.f90
endif

ifeq ($(SETUP), wave)
#   linear wave
    FPPFLAGS= -DPERIODIC
    SETUPFILE= setup_wave.f90
    KNOWN_SETUP=yes
    IND_TIMESTEPS=no
    KERNEL=quintic
endif

ifeq ($(SETUP), wavedamp)
#   Wave damping test as per Choi et al (2009)
    FPPFLAGS= -DPERIODIC
    SETUPFILE= setup_wavedamp.f90
    ISOTHERMAL=yes
    NONIDEALMHD=yes
    MHD=yes
    KNOWN_SETUP=yes
    KERNEL=WendlandC4
    IND_TIMESTEPS=no
    STS_TIMESTEPS=no
    ANALYSIS = analysis_bzrms.f90
    DEBUG=no
endif

ifeq ($(SETUP), sedov)
#   Sedov blast wave test
    FPPFLAGS= -DPERIODIC
    SETUPFILE= setup_sedov.f90
    IND_TIMESTEPS=yes
    KNOWN_SETUP=yes
    MAXP=2100000
endif

ifeq ($(SETUP), blob)
#   Blob evaporation problem
    FPPFLAGS= -DPERIODIC#-DSORT
    SETUPFILE= setup_blob.f90
    DOUBLEPRECISION= no
    KNOWN_SETUP=yes
endif

ifeq ($(SETUP), kh)
#   Kelvin-Helmholtz problem
    FPPFLAGS= -DPERIODIC
    SETUPFILE= setup_kh.f90
    KNOWN_SETUP=yes
endif

ifeq ($(SETUP), mhdrotor)
#   MHD rotor problem
    FPPFLAGS= -DPERIODIC
    SETUPFILE= setup_mhdrotor.f90
    MHD=yes
    KNOWN_SETUP=yes
endif

ifeq ($(SETUP), jadvect)
#   MHD current loop advection problem
    FPPFLAGS= -DPERIODIC
    SETUPFILE= setup_jadvect.f90
    MHD=yes
    KNOWN_SETUP=yes
endif

ifeq ($(SETUP), alfven)
#   MHD circularly polarised Alfven wave problem
    FPPFLAGS= -DPERIODIC
    SETUPFILE= setup_alfvenwave.f90
    MHD=yes
    KNOWN_SETUP=yes
    KERNEL=quintic
endif

ifeq ($(SETUP), orstang)
#   Orszag-Tang vortex
    FPPFLAGS= -DPERIODIC
    SETUPFILE= setup_orstang.f90
    MHD=yes
    KNOWN_SETUP=yes
endif

ifeq ($(SETUP), balsarakim)
#   Balsara-Kim 2004
    FPPFLAGS= -DPERIODIC
    SETUPFILE= setup_unifdis.f90
    MHD=yes
    KNOWN_SETUP=yes
    SRCINJECT=inject_sne.f90
    KERNEL=quintic
    IND_TIMESTEPS=yes
    H2CHEM=yes
endif

ifeq ($(SETUP), mhdvortex)
#   Balsara (2004) MHD vortex
    FPPFLAGS= -DPERIODIC
    SETUPFILE= setup_mhdvortex.f90
    MHD=yes
    KNOWN_SETUP=yes
endif

ifeq ($(SETUP), mhdsine)
#   MHD sine wave
    FPPFLAGS= -DPERIODIC
    SETUPFILE= setup_mhdsine.f90
    NONIDEALMHD=no
    MHD=yes
    KNOWN_SETUP=yes
endif

ifeq ($(SETUP), mhdblast)
#   MHD blast wave test
    SETUPFILE= setup_mhdblast.f90
    PERIODIC=yes
    MHD=yes
    ISOTHERMAL=no
    IND_TIMESTEPS=no
    KNOWN_SETUP=yes
    MAXP=3000000
endif

ifeq ($(SETUP), mhdwave)
#   propagating isolated MHD wave
    SETUPFILE= setup_mhdwave.f90
    PERIODIC=yes
    MHD=yes
    ISOTHERMAL=no
    IND_TIMESTEPS=no
    KNOWN_SETUP=yes
    MAXP=3000000
endif

ifeq ($(SETUP), cluster)
#   cluster formation (setup)
    FPPFLAGS=
    SETUPFILE= velfield_fromcubes.f90 setup_cluster.f90
    MODFILE= moddump_default.f90
    ANALYSIS= phantom_pdfs.o analysis_MWpdf.f90 #analysis_sinkmass.f90
    ISOTHERMAL=yes
    MHD=no
    GRAVITY=yes
    IND_TIMESTEPS=yes
    KNOWN_SETUP=yes
    MAXPTMASS=1000
    MAXP=3500000
endif

ifeq ($(SETUP), binary)
#   binary setup
    FPPFLAGS= -DCONST_AV
    SRCINJECT= inject_rochelobe.f90
    SETUPFILE= setup_binary.f90
    #SETUPFILE= setup_chinchen.f90
    KNOWN_SETUP=yes
endif

ifeq ($(SETUP), common)
#   binary setup
    FPPFLAGS=
    SETUPFILE= setup_common.f90
    KNOWN_SETUP=yes
endif

ifeq ($(SETUP), star)
#   import stellar model from 1D stellar evolution code
#   use option 5 of setup_star
    FPPFLAGS=
    SETUPFILE= setup_star.f90
    MODFILE= moddump_binary.f90
    ANALYSIS= ${SRCNIMHD} utils_summary.o utils_omp.o ptmass.o energies.o analysis_common_envelope.F90
    KNOWN_SETUP=yes
    IND_TIMESTEPS=no
    MAXP=10000000
    GRAVITY=yes
    MHD=no
endif

ifeq ($(SETUP), isowind)
#   wind setup (isothermal spherical wind from a sink particle)
    FPPFLAGS=
    ISOTHERMAL=yes
    SETUPFILE= setup_wind.f90
    SRCINJECT= icosahedron.f90 utils_inject.f90 inject_wind.f90
    KNOWN_SETUP=yes
    IND_TIMESTEPS=no
    STS_TIMESTEPS=no
endif

ifeq ($(SETUP), wind)
#   wind setup (adiabatic supersonic spherical wind from a sink particle)
    SETUPFILE= setup_wind.f90
    SRCINJECT= icosahedron.f90 utils_inject.f90 inject_wind.f90
    KNOWN_SETUP=yes
    IND_TIMESTEPS=no
    STS_TIMESTEPS=no
endif

ifeq ($(SETUP), bowen)
# bowen wind setup (pulsating dusty wind)
    FPPFLAGS= -DBOWEN
    SETUPFILE= setup_wind.f90
    SRCINJECT= icosahedron.f90 utils_inject.f90 bowen_dust.F90 inject_wind.f90
    KNOWN_SETUP=yes
    IND_TIMESTEPS=no
    STS_TIMESTEPS=no
endif

ifeq ($(SETUP), BHL)
# Bondi-Hoyle-Lyttleton setup
    SETUPFILE= setup_BHL.f90
    SRCINJECT= inject_BHL.f90
    FPPFLAGS= -DNOWARNRESTRICTEDHJUMP
    KNOWN_SETUP=yes
    IND_TIMESTEPS=yes
endif

ifeq ($(SETUP), jet)
#   Jet simulation from Price, Tricco & Bate (2012)
    FPPFLAGS= -DPERIODIC -DGRAVITY
    SETUPFILE= setup_sphereinbox.f90
    #ANALYSIS= analysis_jet.f90
    ANALYSIS= ${SRCNIMHD} analysis_protostar_environ.F90
    ISOTHERMAL=yes
    MHD=yes
    IND_TIMESTEPS=yes
    KNOWN_SETUP=yes
    DUST=no
endif

ifeq ($(SETUP), jetnimhd)
#   Simulation from Wurster, Price & Bate (2016,2017) et seq
    SETUPFILE= setup_sphereinbox.f90
    ANALYSIS= ${SRCNIMHD} analysis_protostar_environ.F90
    PERIODIC=yes
    GRAVITY=yes
    ISOTHERMAL=yes
    MHD=yes
    NONIDEALMHD=yes
    IND_TIMESTEPS=yes
    STS_TIMESTEPS=yes
    MODFILE=moddump_CoM.f90
    KNOWN_SETUP=yes
endif

ifeq ($(SETUP), sgdisc)
#   self-gravitating disc
    IND_TIMESTEPS=yes
    GRAVITY=yes
    SETUPFILE= setup_disc.f90
#   ANALYSIS = ${LINKLIST} utils_omp.F90 utils_summary.F90 ptmass.F90 analysis_clumpfind.F90
    ANALYSIS = analysis_disc_stresses.f90
#    ANALYSIS = ${LINKLIST} analysis_getneighbours.f90
    DIMFILE= dim_disc.f90
    KNOWN_SETUP=yes
endif

ifeq ($(SETUP), dustysgdisc)
#   self-gravitating dustydisc
    SETUPFILE= setup_disc.f90
    GRAVITY=yes
    DUST=yes
    KNOWN_SETUP=yes
    IND_TIMESTEPS=yes
    ANALYSIS=analysis_dustydisc.f90
endif

ifeq ($(SETUP), sgdiscsector)
#   self-gravitating disc sector
    IND_TIMESTEPS=yes
    GRAVITY=yes
    SETUPFILE= setup_discsector.f90
    SRCINJECT= inject_keplerianshear.f90
    DIMFILE= dim_disc.f90
    KNOWN_SETUP=yes
endif

ifeq ($(SETUP), dustsettle)
#   dust settling test from PL15
    SETUPFILE= setup_dustsettle.f90
    DUST=yes
    PERIODIC=yes
    ISOTHERMAL=yes
    MODFILE=moddump_dustadd.f90
    KNOWN_SETUP=yes
    IND_TIMESTEPS=no
endif

ifeq ($(SETUP), test)
#   default setup for tests
    FPPFLAGS= -DPERIODIC
    KNOWN_SETUP=yes
    CONST_ARTRES=yes
    CURLV=yes
    MHD=yes
    DUST=yes
    KERNEL=cubic
endif

ifeq ($(SETUP), test2)
#   default setup for tests
    FPPFLAGS= -DDISC_VISCOSITY
    KNOWN_SETUP=yes
    IND_TIMESTEPS=no
    USE_STRAIN_TENSOR=yes
endif

ifeq ($(SETUP), testcyl)
#   default setup for tests
    FPPFLAGS= -DDISC_VISCOSITY
    KNOWN_SETUP=yes
    IND_TIMESTEPS=yes
    CONST_ARTRES=yes
    CURLV=yes
endif

ifeq ($(SETUP), testkd)
#   default setup for tests
    FPPFLAGS= -DPERIODIC
    KNOWN_SETUP=yes
    IND_TIMESTEPS=yes
    CONST_ARTRES=yes
    CURLV=yes
    MHD=yes
endif

ifeq ($(SETUP), testgrav)
#   self-gravity unit tests
    FPPFLAGS= -DGRAVITY
    KNOWN_SETUP=yes
    CONST_ARTRES=yes
    CURLV=yes
endif

ifeq ($(SETUP), testdust)
#   dust unit tests
    PERIODIC=yes
    DUST=yes
    KNOWN_SETUP=yes
    IND_TIMESTEPS=no
endif

ifeq ($(SETUP), testgrowth)
#   dust growth unit tests
    PERIODIC=yes
    DUST=yes
    DUSTGROWTH=yes
    KNOWN_SETUP=yes
    IND_TIMESTEPS=no
endif

ifeq ($(SETUP), testnimhd)
#   non-ideal MHD (+ boundary particle + super-timestepping) unit tests
    PERIODIC=yes
    ISOTHERMAL=yes
    NONIDEALMHD=yes
    MHD=yes
    KERNEL=WendlandC4
    IND_TIMESTEPS=no
    STS_TIMESTEPS=yes
    KNOWN_SETUP=yes
endif

ifeq ($(SETUP), testlum)
#   Lense-Thirring setup
    FPPFLAGS= -DLIGHTCURVE -DUSE_STRAIN_TENSOR
    KNOWN_SETUP=yes
    IND_TIMESTEPS=yes
    ISOTHERMAL=no
endif

ifeq ($(SETUP), default)
    KNOWN_SETUP=yes
    SETUPFILE= setup_unifdis.F90
    FPPFLAGS= -DPERIODIC
    DUST=yes
endif

#ifeq ($(SETUP), clumpybox) # [buildbot skip]
#    KNOWN_SETUP=yes
#    ANALYSIS = ${LINKLIST} analysis_velocitydispersion_vs_scale.f90
#    ANALYSIS = adaptivemesh.f90 interpolate3D_amr.f90 analysis_pdfs_dhf.f90
#    SETUPFILE= setup_fromgrid.f90
#endif

ifeq ($(SETUP), galaxies)
#   Read in data created from Wurster&Thacker(2013a,b)
    SETUPFILE= setup_galaxies.f90
    ANALYSIS=analysis_GalMerger.f90
    CONST_AV=no
    ISOTHERMAL=no
    IND_TIMESTEPS=yes
    GRAVITY=yes
    MAXP=2600000
    KNOWN_SETUP=yes
endif

ifeq ($(SETUP), nsmerger)
#   Model a neutron star merger; use option 6
    SETUPFILE= setup_star.f90
    ISOTHERMAL=yes
    IND_TIMESTEPS=no
    GRAVITY=yes
    MODFILE=moddump_binarystar.f90
    ANALYSIS=analysis_NSmerger.f90
    KNOWN_SETUP=yes
endif

ifeq ($(SETUP), evrard)
#   models the Evrard collapse; use option 7
    SETUPFILE= setup_star.f90
    ISOTHERMAL=no
    GRAVITY=yes
    ANALYSIS=analysis_sphere.f90
    KNOWN_SETUP=yes
endif

ifeq ($(SETUP), tokamak)
#   tokamak torus setup
    PERIODIC=no
    ISOTHERMAL=yes
    SETUPFILE= setup_tokamak.f90
    KNOWN_SETUP=yes
endif

ifeq ($(SETUP), sfmcfost) # [buildbot skip]
#   live feedback from mcfost in star formation calculation
    PERIODIC=yes
    SETUPFILE= setup_sphereinbox.f90
    ANALYSIS= analysis_mcfost.f90
    LIVE_ANALYSIS=yes
    ISOTHERMAL=no
    KNOWN_SETUP=yes
    MULTIRUNFILE= multirun.f90
    IND_TIMESTEPS=yes
    GRAVITY=yes
    MCFOST=yes
endif

ifeq ($(SETUP), mcfostcmdline) # [buildbot skip]
#   live feedback from mcfost, superseded by mcfost setup
    FPPFLAGS= -DDISC_VISCOSITY
    SETUPFILE= setup_disc.f90
    ANALYSIS= analysis_mcfostcmdline.f90
    LIVE_ANALYSIS=yes
    ISOTHERMAL=no
    KNOWN_SETUP=yes
    MULTIRUNFILE= multirun.f90
    IND_TIMESTEPS=yes
endif

ifndef SETUPFILE
    SETUPFILE= setup_unifdis.F90
endif

ifndef SRCNIMHD
    SRCNIMHD = nicil.F90 nicil_supplement.F90
endif

ifndef SRCDUST
    SRCDUST = dust.F90 growth.F90
endif

#ifndef SRCGROWTH
#    SRCGROWTH = growth.F90
#endif

ifeq ($(MCFOST), yes)
#   live feedback from mcfost
    ANALYSIS= analysis_mcfost.f90
    LIVE_ANALYSIS=yes
    ISOTHERMAL=no
    MCFOST=yes

    FPPFLAGS+= -DMCFOST
    LDFLAGS+= -L$(MCFOST_DIR)/src -lmcfost $(LIBCXX)
#    LDFLAGS+=  ~/mcfost/src/libtmp/*.o  ~/mcfost/src/*.o  $(LIBCXX)
endif


#----------------------------------------------------------------
ifeq ($(SYSTEM),cray)
    FC=ftn
    FFLAGS=-Oaggress -Ovector3 -Oipa4
    DBLFLAG= -s real64
    CC=cc
    CCFLAGS=-O3
    KNOWN_SYSTEM=yes
ifeq ($(MAP),yes)
    LDFLAGS+=-dynamic -L/${ALLINEA_DIR}/allinea -lmap-sampler -Wl,--eh-frame-hdr
    FFLAGS+= -G2
endif
endif

ifeq ($(SYSTEM),daint)
    FC=ftn
    FFLAGS= -O3 -inline-factor=500 -dynamic -mcmodel=medium -heap-arrays -shared-intel -warn uninitialized -warn unused -warn truncated_source
    DBLFLAG= -r8
    DEBUGFLAG= -check all -WB -traceback -g -debug all
    KNOWN_SYSTEM=yes
    ENDIANFLAGBIG= -convert big_endian
    ENDIANFLAGLITTLE= -convert little_endian
    OMPFLAGS = -openmp
    CC = icc
    CCFLAGS = -O3 -mcmodel=medium
    LIBCXX = -cxxlib
    QSYS = slurm
ifeq ($(MPI),daint)
    USEMPI=yes
    FPPFLAGS += -DMPI
endif
endif

ifeq ($(SYSTEM), msg)
    include Makefile_defaults_ifort
    QSYS = sge
    QSHELL = tcsh
    ifeq ($(OPENMP),yes)
       QPE = smp
       NOMP = '$$NSLOTS'
       ifndef NPAR
          NPAR = '4-32'
       endif
    endif
    ifeq ($(MPI),yes)
       QPE = mpi
       ifeq ($(OPENMP),yes)
            QPE = mqu4
            NOMP = 4
       endif
    endif
    #QEXTRA='-l dpod=true -q mqu2'
    #HDF5=yes
#    HDF5ROOT=/opt/sw/hdf5-1.8.0/
endif

ifeq ($(SYSTEM), m2)
#   MASSIVE facility: massive.org.au
    include Makefile_defaults_ifort
    QSYS = pbs
    ifeq ($(OPENMP),yes)
       NOMP='12'
    else
       NOMP='1'
    endif
    QNODES='nodes='$(NMPI)':ppn='$(NOMP)
    WALLTIME='500:00:00'
endif

ifeq ($(SYSTEM), g2)
#   gstar facility
#   Note: gstar has nomp=12; sstar has nomp=16
    include Makefile_defaults_ifort
    QSYS = pbs
    ifeq ($(OPENMP),yes)
       NOMP='16'
    else
       NOMP='1'
    endif
    QNAME='sstar'
    QNODES='nodes='$(NMPI)':ppn='$(NOMP)
    WALLTIME='168:00:00'
    MPIEXEC='mpiexec -npernode 1'
endif

ifeq ($(SYSTEM), ozstar)
#   ozstar facility
    include Makefile_defaults_ifort
    OMPFLAGS=-qopenmp
    NOMP=32
    #QNAME='skylake'
    QSYS = slurm
    WALLTIME='168:00:00'
endif

ifeq ($(SYSTEM), monarch)
    include Makefile_defaults_ifort
    OMPFLAGS=-qopenmp -qopt-report
    QSYS = slurm
    QPROJECT='p01'
    WALLTIME='100:59:59'
    QPARTITION='comp'
endif

ifeq ($(SYSTEM), monarchpsxe)
    include Makefile_defaults_ifort
    QSYS = slurm
    QPROJECT='p01'
endif

ifeq ($(SYSTEM), raijin)
#   raijin (NCI machine)
    include Makefile_defaults_ifort
    #MPI=intel
    FFLAGS= -O3 -mcmodel=medium -shared-intel -ip -axSSE2,SSSE3,SSE4.1,SSE4.2,AVX -inline-factor=500 -warn uninitialized -warn unused -warn truncated_source
    DEBUGFLAG= -check all -WB -traceback -g -fpe0 -fpstkchk
    CCFLAGS= -O3 -ip
    QSYS= pbs
    #PBSRESUBMIT=yes
    NOMP=16
    ifeq ($(MPI),yes)
       NPAR=32
    endif
    QPROJECT='pt4'
    QNAME='normal'
    WALLTIME='48:00:00'
    MPIEXEC='mpiexec -npernode 1'
    QNODES='ncpus='$(NPAR)
    QEXTRA='-l other=hyperthread'
endif

ifeq ($(SYSTEM), gfortran)
    include Makefile_defaults_gfortran
ifneq ($(UNAME), Darwin)
    FFLAGS+= -mcmodel=medium
endif
endif

ifeq ($(SYSTEM), gfortranOSX)  # for use with mac gfortran (5.3.0, 7.3.0 tested)
    include Makefile_defaults_gfortran
endif

ifeq ($(SYSTEM), gfortran44)
    include Makefile_defaults_gfortran
    FC= gfortran -gdwarf-2
    FFLAGS= -O3 -Wall -frecord-marker=4 -finline-functions-called-once -finline-limit=1500 -funroll-loops -ftree-vectorize
    DEBUGFLAG= -g -frange-check -ffpe-trap=invalid,denormal -finit-real=nan -finit-integer=nan -fbacktrace
endif

ifeq ($(SYSTEM), gfortran47)
    include Makefile_defaults_gfortran
    FC= gfortran-mp-4.7 -gdwarf-2
    FFLAGS= -Wall -m64 -O3 -ffast-math -funroll-loops -ftree-loop-linear \
            -finline-functions-called-once \
            -fomit-frame-pointer -finline-limit=3000 --param min-vect-loop-bound=2
    DEBUGFLAG= -Wextra -g -frange-check -fcheck=all -ffpe-trap=denormal -finit-real=nan -finit-integer=nan -fbacktrace
endif

ifeq ($(SYSTEM), complexity)
#   complexity.leicester.dirac.ac.uk
    include Makefile_defaults_ifort
    FFLAGS= -O3 -xhost -ipo -mcmodel=medium -shared-intel -warn uninitialized \
            -warn unused -warn truncated_source
    DEBUGFLAG= -check all -WB -traceback -g -fpe0 -fp-stack-check
    CCFLAGS = -O3 -ipo -mcmodel=medium
    QSYS=pbs
    QNAME=q64
    WALLTIME='48:00:00'
endif

ifeq ($(SYSTEM), isca)
    # local cluster at the University of Exeter
    include Makefile_defaults_ifort
    FFLAGS= -O3 -axAVX -mcmodel=medium \
            -warn uninitialized -warn truncated_source\
            -warn interfaces -nogen-interfaces
    OMPFLAGS= -qopenmp
    DEBUGFLAG= -check all -traceback -g -fpe0 -fp-stack-check -heap-arrays -O0
    QNAME=pq
    WALLTIME='168:00:00'
endif

ifeq ($(SYSTEM), skylake)
# HPCs Skylake cluster at Cambridge
    include Makefile_defaults_ifort
    FFLAGS= -O3 -mcmodel=medium -shared-intel -warn uninitialized -warn unused -warn \
            truncated_source -xCORE-AVX512 -ipo
    OMPFLAGS = -qopenmp
    CCFLAGS = -O3 -mcmodel=medium -xCORE-AVX512 -ipo
    QSYS = slurm
    QPROJECT='DIRAC-DP005-CPU'
    WALLTIME='36:00:00'
endif

ifeq ($(SYSTEM), ifort)
    include Makefile_defaults_ifort
endif

ifeq ($(SYSTEM), ifortmac)
    include Makefile_defaults_ifort
    FFLAGS= -O3 -xhost -shared-intel -warn uninitialized \
            -warn unused -warn truncated_source -Wl,-rpath,/opt/intel/lib
    DEBUGFLAG= -check all -WB -traceback -g -fpe0 -fp-stack-check
endif

ifeq ($(SYSTEM), ifortgcc)
    include Makefile_defaults_ifort
    CC = gcc
    CCFLAGS = -O3
endif

ifeq ($(SYSTEM), hydra)
# this configuration works for the hydra cluster http://www.mpcdf.mpg.de/services/computing/hydra
    include Makefile_defaults_ifort
    FFLAGS= -O3 -xavx -ip -mcmodel=medium -shared-intel -warn uninitialized \
            -warn unused -warn truncated_source
    DEBUGFLAG= -check all -WB -traceback -g -fpe0 -fp-stack-check
    CCFLAGS = -O3 -ipo -mcmodel=medium
endif

ifeq ($(SYSTEM), lyoccf)
# LIO CCF cluster
    include Makefile_defaults_ifort
    FFLAGS= -O3 -ftz -xavx -cpp -sox -fno-alias -fno-fnalias \
            -no-prec-div -no-prec-sqrt -align all -warn uninitialized \
            -warn unused -warn truncated_source
    LIBCXX = -cxxlib
endif

# Set some default files if not defined above
ifdef MAXP
   FPPFLAGS += -DMAXP=${MAXP}
endif
ifdef MAXPTMASS
   FPPFLAGS += -DMAXPTMASS=${MAXPTMASS}
endif
ifdef MAXNEIGH
   FPPFLAGS += -DMAXNEIGH=${MAXNEIGH}
endif
ifdef NCELLSMAX
   FPPFLAGS += -DNCELLSMAX=${NCELLSMAX}
endif
ifdef STACKSIZE
   FPPFLAGS += -DSTACKSIZE=${STACKSIZE}
endif
# Set other optional flags depending on settings

ifeq ($(DEBUG), yes)
    FFLAGS += ${DEBUGFLAG}
    FFLAGS := $(FFLAGS:-O3=-O0)
    FFLAGS := $(FFLAGS:-ipo= )
endif

ifeq ($(ENDIAN), BIG)
    FFLAGS += ${ENDIANFLAGBIG}
endif

ifeq ($(ENDIAN), LITTLE)
    FFLAGS += ${ENDIANFLAGLITTLE}
endif

ifeq ($(OPENMP), yes)
    FFLAGS += ${OMPFLAGS}
endif

ifeq ($(SORT), yes)
    FPPFLAGS += -DSORT
endif

ifeq ($(PERIODIC), yes)
    FPPFLAGS += -DPERIODIC
endif

ifeq ($(GRAVITY), yes)
    FPPFLAGS += -DGRAVITY
endif

ifeq ($(ISOTHERMAL), yes)
    FPPFLAGS += -DISOTHERMAL
endif

ifeq ($(STORE_TEMP), yes)
    FPPFLAGS += -DSTORE_TEMPERATURE
endif

ifeq ($(MHD), yes)
    FPPFLAGS += -DMHD
endif

ifeq ($(DUST), yes)
    FPPFLAGS += -DDUST
    ifndef KERNEL
       KERNEL=quintic
    endif
endif

ifdef MAXDUSTSMALL
   FPPFLAGS += -DMAXDUSTSMALL=${MAXDUSTSMALL}
endif
ifdef MAXDUSTLARGE
   FPPFLAGS += -DMAXDUSTLARGE=${MAXDUSTLARGE}
endif

ifeq ($(DUSTGROWTH), yes)
    FPPFLAGS += -DDUSTGROWTH
endif

ifeq ($(NONIDEALMHD), yes)
    FPPFLAGS += -DNONIDEALMHD
endif

ifeq ($(H2CHEM), yes)
    FPPFLAGS += -DH2CHEM
endif

ifeq ($(DISC_VISCOSITY), yes)
    FPPFLAGS += -DDISC_VISCOSITY
endif

ifeq ($(CONST_AV), yes)
    FPPFLAGS += -DCONST_AV
endif

ifeq ($(MORRIS_MONAGHAN), yes)
    FPPFLAGS += -DUSE_MORRIS_MONAGHAN
endif

ifeq ($(CONST_ARTRES), yes)
    FPPFLAGS += -DCONST_ARTRES
endif

ifeq ($(CURLV), yes)
    FPPFLAGS += -DCURLV
endif

ifeq ($(USE_STRAIN_TENSOR), yes)
    FPPFLAGS += -DUSE_STRAIN_TENSOR
endif

ifeq ($(IND_TIMESTEPS), yes)
    FPPFLAGS += -DIND_TIMESTEPS
endif

ifeq ($(STS_TIMESTEPS), yes)
    FPPFLAGS += -DSTS_TIMESTEPS
endif

ifeq ($(CMACIONIZE), yes)
    FPPFLAGS += -DCMACIONIZE
endif

ifeq ($(DEBUG), yes)
    FFLAGS += -DDEBUG
endif

ifdef SRCTURB
    FPPFLAGS += -DDRIVING
endif

#
# kernel choice
#
ifndef SRCKERNEL
ifdef KERNEL
   SRCKERNEL= kernel_${KERNEL}.f90
else
   SRCKERNEL= kernel_cubic.f90
   KERNEL=cubic
endif
endif

#
# can turn particle injection off
# by setting INJECT_PARTICLES=no
# on command line. Otherwise on
# if injection module selected
#
ifeq ($(INJECT_PARTICLES), no)
   SRCINJECT=
else
ifdef SRCINJECT
    FPPFLAGS += -DINJECT_PARTICLES
endif
endif

ifdef LIGHTCURVE
    FPPFLAGS += -DLIGHTCURVE
endif

# do double precision flag last (append only to FFLAGS)

ZZFFLAGS := ${FFLAGS}
ifeq ($(DOUBLEPRECISION), yes)
    FFLAGS += ${DBLFLAG}
endif

ifeq ($(ANALYSISONLY), yes)
    FPPFLAGS += -DANALYSIS
endif

ifeq ($(LIVE_ANALYSIS), yes)
    FPPFLAGS += -DLIVE_ANALYSIS
    SRCAN = $(ANALYSIS)
else
    SRCAN=
endif

#
# MPI flavour (mostly openmpi these days)
#
ifeq ($(MPI), yes)
    FC= mpif90 `mpif90 --showme:compile`
    CC= mpicc `mpicc --showme:compile`
    LDFLAGS+= `mpif90 --showme:link`
    FPPFLAGS += -DMPI
    USEMPI=yes
endif

ifeq ($(MPI), openmpi)
    FC= openmpif90 `openmpif90 --showme:compile`
    LDFLAGS+= `openmpif90 --showme:link`
    FPPFLAGS += -DMPI
    USEMPI=yes
endif

ifeq ($(MPI), zen)
    FC= mpif90
    LDFLAGS+= -lmpi -lmpiif
    FPPFLAGS += -DMPI
    USEMPI=yes
endif

ifeq ($(MPI), psxe)
    FC= mpiifort
    LDFLAGS+= `mpiifort--showme:link`
    FPPFLAGS += -DMPI
    USEMPI=yes
endif

ifeq ($(MPI), mpifort)
    FC= mpifort
    FPPFLAGS += -DMPI
    USEMPI=yes
endif

ifeq ($(MPI), intel)
    FC= mpif90
    FPPFLAGS += -DMPI
    USEMPI=yes
endif

ifeq ($(USEMPI), yes)
    RUNMPI=$(MPIEXEC)
else
    RUNMPI=
endif

#
# HDF5 libraries (if required)
#
# Requires two directories:
#   - include for Fortran .mod files
#   - lib for the shared library .so files
#
# Often both directories are under one root,
# e.g. HDF5ROOT= /usr/local/opt/hdf5
# In this case just set HDF5ROOT for your machine.
#
# However, sometimes these directories are separate,
# then you must set both HDF5INCLUDE and HDF5LIB.
#
ifeq ($(HDF5), yes)
ifeq (X$(HDF5ROOT), X)
    HDF5ROOT= /usr/local/opt/hdf5
endif
ifeq (X$(HDF5INCLUDE), X)
    HDF5INCLUDE= $(HDF5ROOT)/include
endif
ifeq (X$(HDF5LIB), X)
    HDF5LIB= $(HDF5ROOT)/lib
endif
    FFLAGS+= -I$(HDF5INCLUDE)
    CCFLAGS+= -I$(HDF5INCLUDE)
    LDFLAGS+= -L$(HDF5LIB) -lhdf5 -lhdf5_fortran
    FPPFLAGS+= -DHDF5
endif

IDFLAGS=$(FPPFLAGS)
ifeq ($(DEBUG), yes)
    IDFLAGS += -DDEBUG
endif
#
# select domain decomposition type
#
DOMAIN= mpi_domain.F90
OBJDIR=obj

# define the implicit rule to make a .o file from a .f90 file

.SUFFIXES:
.SUFFIXES: .o .f90 .F90 .c .f

%.o : %.f90
	$(FC) -c $(FFLAGS) $< -o $@

%.o : %.F90
	$(FC) -c $(FFLAGS) ${FPP_PREFIX} $(FPPFLAGS) $< -o $@

%.o : %.c
	$(CC) -c $(CCFLAGS) $< -o $@

%.o : %.f
	$(FC) -c $(FFLAGS) $< -o $@

# these are the sources common to all compilations
ifeq (X$(SRCPOTS), X)
SRCPOTS= extern_corotate.f90 \
         extern_binary.f90 \
         extern_spiral.f90 \
         extern_lensethirring.f90 \
         extern_gnewton.F90 \
         lumin_nsdisc.F90 extern_prdrag.F90 \
         extern_Bfield.f90 \
         extern_neutronstar.f90 \
         extern_staticsine.f90 \
         extern_gwinspiral.f90 \
         externalforces.F90
endif
ifeq (X$(SRCPOT), X)
SRCPOT=${SRCPOTS}
endif

SRCTESTS=${TEST_FASTMATH} test_kernel.f90 test_dust.F90 test_growth.F90 test_nonidealmhd.F90 test_gravity.F90 \
         test_derivs.F90 test_cooling.f90 test_eos.f90 test_externf.f90 test_rwdump.f90 \
         test_step.F90 test_indtstep.F90 test_setdisc.F90 \
         test_link.F90 test_kdtree.F90 test_ptmass.F90 test_luminosity.F90\
         test_gnewton.F90 test_corotate.f90 test_geometry.f90 \
         test_sedov.F90

ifeq (X$(SRCTEST), X)
SRCTEST=${SRCTESTS}
endif

SRCCHEM= coolfunc.f90 fs_data.f90 mol_data.f90 utils_spline.f90 h2cooling.f90 h2chem.f90 cooling.f90

SRCMESA= eos_mesa_microphysics.F90 eos_mesa.f90
SRCEOS = ${SRCMESA} eos_helmholtz.f90 eos.F90

ifeq ($(HDF5), yes)
SRCREADWRITE_DUMPS= utils_hdf5.F90 utils_dumpfiles_hdf5.F90 readwrite_dumps_hdf5.F90
else
SRCREADWRITE_DUMPS= readwrite_dumps.F90
endif

SOURCES= physcon.f90 ${CONFIG} ${SRCKERNEL} io.F90 units.f90 boundary.f90 \
         mpi_utils.F90 dtype_kdtree.F90 utils_omp.F90 utils_cpuinfo.f90 \
         utils_allocate.f90 \
         utils_mathfunc.f90 part.F90 ${DOMAIN} utils_timing.f90 mpi_balance.F90 \
         commons.f90 timestep.f90 utils_dumpfiles.f90 utils_indtimesteps.F90 utils_infiles.f90 \
         utils_sort.f90 utils_supertimestep.F90 utils_tables.f90 \
         utils_sphNG.f90 utils_vectors.f90 utils_datafiles.f90 datafiles.f90 \
         gitinfo.f90 ${SRCFASTMATH} random.f90 checkoptions.F90 ${SRCEOS} \
         set_binary.f90 set_flyby.f90 viscosity.f90 options.f90 centreofmass.f90 ${SRCPOT} damping.f90 \
         set_disc.F90 partinject.F90 utils_filenames.f90 utils_summary.F90 ${SRCCHEM} \
         directsum.f90 prompting.f90 ${SRCDUST} set_dust.F90 set_dust_options.f90 \
         mpi_dens.F90 mpi_force.F90 stack.F90 mpi_derivs.F90 kdtree.F90 linklist_kdtree.F90 ${SRCTURB} \
         ${SRCNIMHD} ${SRCPHOTO} ${SRCINJECT} memory.F90 ${SRCREADWRITE_DUMPS}  \
         quitdump.f90 ptmass.F90 \
         readwrite_infile.F90 dens.F90 force.F90 deriv.F90 energies.F90 sort_particles.F90 \
         evwrite.F90 step_leapfrog.F90 writeheader.F90 ${SRCAN} step_supertimestep.F90 mf_write.f90 evolve.F90 \
         geometry.f90 stretchmap.f90 density_profiles.f90 set_unifdis.f90 set_slab.f90 \
         set_sphere.f90 set_vfield.f90 ${SETUPFILE} checksetup.F90 utils_testsuite.f90 \
         ${SRCTEST} \
         testsuite.F90 initial.F90 leastsquares.f90 solvelinearsystem.f90

OBJECTS1 = $(SOURCES:.f90=.o)
OBJECTS = $(OBJECTS1:.F90=.o)

.PHONY: phantom
phantom: checksystem checkparams $(OBJECTS) phantom.o
	$(FC) $(FFLAGS) -o $(BINDIR)/$@ $(OBJECTS) phantom.o $(LDFLAGS) -L$(BINDIR) -lphantomsetup
ifeq ($(UNAME), Darwin)
	dsymutil $(BINDIR)/$@
endif

	@sh ../scripts/phantom_version_gen.sh "$(IDFLAGS)"
	@echo ""
	@echo "The Phantom is here (in $(BINDIR)/phantom)"
	@echo ""

#----------------------------------------------------
# generic target for compiling ALL phantom utilities
# this is used in the nightly build checks
#
utils: phantomsetup phantomanalysis \
       multirun phantom_moddump \
       phantom2divv phantom2divb \
       diffdumps showheader ev2mdot phantomevcompare acc2ang \
       phantom2sphNG phantom2gadget testbinary \
       sfutils phantom2pdf phantom2pdf-amr \
       phantom2struct phantom2power libphantom

cleanutils: cleansetup cleananalysis \
            cleanmultirun cleantestbinary cleanmoddump \
            cleanphantom2divv cleanphantom2divb \
            cleandiffdumps cleanev2mdot cleanacc2ang \
            cleanp2s cleanphantom2gadget \
            cleansfutils cleanp2p cleanphantom2pdf-amr \
            cleanphantom2struct cleanphantom2power cleanphantomevcompare cleanlibphantom

#--------------------------------------------------------------
# edit target opens current setup module in the default editor
#
edit: checksetup
	$(EDITOR) ../src/setup/$(SETUPFILE)

#----------------------------------------------------
# these are the sources for anything which uses the readwrite_dumps module
#
SRCDUMP= physcon.f90 ${CONFIG} ${SRCKERNEL} io.F90 units.f90 boundary.f90 mpi_utils.F90 \
         utils_infiles.f90 dtype_kdtree.f90 utils_allocate.f90 part.F90 ${DOMAIN} kdtree.F90 linklist_kdtree.F90 \
         utils_dumpfiles.f90 utils_vectors.f90 utils_mathfunc.f90 \
         utils_datafiles.f90 utils_filenames.f90 datafiles.f90 gitinfo.f90 \
         centreofmass.f90 \
         ${SRCEOS} ${SRCPOT} ${SRCPHOTO} \
         memory.F90 \
         utils_sphNG.f90 \
         commons.f90 timestep.f90 ${SRCFASTMATH} checkoptions.F90 \
         viscosity.f90 options.f90 prompting.f90 ${SRCDUST} \
         ${SRCREADWRITE_DUMPS}
OBJDUMP1= $(SRCDUMP:.f90=.o)
OBJDUMP= $(OBJDUMP1:.F90=.o)

# make first file required for compiling utilities depend on math flags
# to ensure that this is always up to date before compiling anything else.
physcon.o: .make_mathflags

#----------------------------------------------------
# these are the sources for phantom setup utility
#
SRCSETUP= utils_omp.F90 utils_sort.f90 utils_timing.f90 utils_summary.F90 \
          utils_tables.f90 random.f90 mpi_balance.F90 set_dust.F90 set_dust_options.f90 set_binary.f90 set_flyby.f90 \
          utils_indtimesteps.F90 partinject.F90 stack.F90 mpi_dens.F90 mpi_force.F90 mpi_derivs.F90 \
          ${SRCTURB} ${SRCNIMHD} ${SRCCHEM} \
          ptmass.F90 energies.F90 density_profiles.f90 \
          set_slab.f90 set_sphere.f90 set_disc.F90 \
          set_vfield.f90 sort_particles.F90 ${SRCINJECT} \
          ${SETUPFILE} checksetup.F90 \
          set_Bfield.f90 damping.f90 readwrite_infile.f90

OBJSETUP1= $(SRCSETUP:.f90=.o)
OBJSETUP= $(OBJDUMP) $(OBJSETUP1:.F90=.o) phantomsetup.o

.PHONY: phantomsetup
phantomsetup: libsetup setup

<<<<<<< HEAD
FFLAGS+=-fPIC
LIBSETUP=$(BINDIR)/libphantomsetup.a
SRCLIBSETUP=geometry.f90 random.f90 utils_tables.f90 stretchmap.f90 set_unifdis.f90 libsetup.f90
OBJLIBSETUP=${SRCLIBSETUP:.f90=.o}

$(LIBSETUP): $(OBJLIBSETUP)
	ar rcs $@ $^

setup: checksystem checkparams $(LIBSETUP) $(OBJSETUP)
	$(FC) $(FFLAGS) -o $(BINDIR)/phantomsetup $(OBJSETUP) $(LDFLAGS) -L$(BINDIR) -lphantomsetup
=======
setup: checksystem checkparams $(OBJSETUP)
	$(FC) $(FFLAGS) -o $(BINDIR)/phantomsetup $(OBJSETUP) $(LDFLAGS) $(LIBS)
>>>>>>> af2689fa
	@echo ""
	@echo "Phantom setup built"
	@echo ""

cleansetup:
	rm -f $(BINDIR)/phantomsetup

config.o: phantom-version.h

phantom-version.h:
	@echo "creating $@"
	@echo "#define PHANTOM_VERSION_MAJOR $(PHANTOM_VERSION_MAJOR)" > $@
	@echo "#define PHANTOM_VERSION_MINOR $(PHANTOM_VERSION_MINOR)" >> $@
	@echo "#define PHANTOM_VERSION_MICRO $(PHANTOM_VERSION_MICRO)" >> $@
	@echo "#define PHANTOM_VERSION_STRING \"$(VERSION)\"" >> $@

#----------------------------------------------------
# run checkhdf5 for HDF5=yes
#
utils_outputhdf5.o: checkhdf5

#----------------------------------------------------
# these are the sources for the phantom2grid utility
#
ifdef HDF5
OBJP2G= $(OBJDUMP) hdf5utils.o write_grid_hdf5.o interpolate3D.o phantom2grid.o
else
OBJP2G= $(OBJDUMP) interpolate3D.o phantom2grid.o
endif

write_grid_hdf5.o: checkhdf5

.PHONY: phantom2grid
phantom2grid:
	${MAKE} ANALYSISONLY=yes phantom2gridfake

phantom2gridfake: checksystem checkparams $(OBJP2G)
	$(FC) $(FFLAGS) -o $(BINDIR)/phantom2grid $(OBJP2G) $(LDFLAGS)
	@echo ""
	@echo "Phantom2grid: we are here to help you"
	@echo ""

cleanp2g:
	rm -f $(BINDIR)/phantom2grid

#------------------------------------------------------------
# these are the sources for the phantom2pdf utility
# to compute Probability Density Functions from Phantom data
#
OBJP2PDF= $(OBJDUMP) asciiutils.o pdfs.o interpolate3D.o rhomach.o phantom2pdf.o

.PHONY: phantom2pdf
phantom2pdf:
	${MAKE} ANALYSISONLY=yes phantom2pdffake

phantom2pdffake: checksystem checkparams $(OBJP2PDF)
	$(FC) $(FFLAGS) -o $(BINDIR)/phantom2pdf $(OBJP2PDF) $(LDFLAGS)
	@echo ""
	@echo "Phantom2pdf: we are Probably Dramatically Fun"
	@echo ""

cleanp2p:
	rm -f $(BINDIR)/phantom2pdf

pdfs.o: checksplash $(SPLASH_DIR)/src/pdfs.f90
	$(FC) $(FFLAGS) -o $@ -c $(SPLASH_DIR)/src/pdfs.f90

# In case you need the old pdfs.f90 module located in phantom/src/utils/
# rather than the on located in splash. (e.g. analysis_MWpdf.f90 requires the
# phantom version)
phantom_pdfs.o: ../src/utils/pdfs.f90
	$(FC) $(FFLAGS) -o $@ -c $<

asciiutils.o: checksplash $(SPLASH_DIR)/src/asciiutils.f90
	$(FC) $(FFLAGS) -o $@ -c $(SPLASH_DIR)/src/asciiutils.f90

# these are the sources for the grid2pdf utility

ifdef HDF5
OBJG2PDF= io.o utils_filenames.o asciiutils.o \
          hdf5utils.o read_grid_hdf5.o write_grid_hdf5.o io_grid.o pdfs.o rhomach.o grid2pdf.o
else
OBJG2PDF= io.o utils_filenames.o asciiutils.o \
          io_grid.o pdfs.o rhomach.o grid2pdf.o
endif

.PHONY: grid2pdf
grid2pdf: checksys checkparams $(OBJG2PDF)
	@echo "objects are $(OBJG2PDF)"
	$(FC) $(FFLAGS) -o $(BINDIR)/grid2pdf $(OBJG2PDF) $(LDFLAGS)
	@echo ""
	@echo "Grid2pdf: we are Possibly Dangerously Fanatical"
	@echo ""

cleang2p:
	rm -f $(BINDIR)/grid2pdf

#------------------------------------------------------
# Probability Distribution Functions via adaptive mesh
#
.PHONY: phantom2pdf-amr
phantom2pdf-amr:
	${MAKE} phantomanalysis ANALYSIS="adaptivemesh.f90 interpolate3D_amr.F90 asciiutils.f90 pdfs.f90 analysis_pdfs.f90"\
        ANALYSISBIN=$@ ANALYSISONLY=yes

cleanphantom2pdf-amr:
	rm -f $(BINDIR)/phantom2struct

analysis_pdfs.o: interpolate3D_amr.o adaptivemesh.o
interpolate3D_amr.o: adaptivemesh.o

#----------------------------------------------------
# these are the sources for the phantom2power utility
#
SRCP2P= utils_omp.F90 fft3d.f90 fftpack.f \
        power3d.f90 icosahedron.f90 powerspec.f90 \
        interpolate3D.F90 asciiutils.f90 pdfs.f90 phantom2power.f90
OBJP2P1= $(SRCP2P:.f90=.o)
OBJP2P2= $(OBJP2P1:.F90=.o)
OBJP2P= $(OBJDUMP) $(OBJP2P2:.f=.o)

.PHONY: phantom2power
phantom2power:
	${MAKE} ANALYSISONLY=yes phantom2powerfake

phantom2powerfake: checksystem checkparams $(OBJP2P)
	$(FC) $(FFLAGS) -o $(BINDIR)/phantom2power $(OBJP2P)
	@echo ""
	@echo "Phantom2power: we have the power to help you"
	@echo ""

cleanphantom2power:
	rm -f $(BINDIR)/phantom2power

#----------------------------------------------------
# these are the sources for the phantom_moddump utility
#
OBJMOD1 = utils_omp.F90 utils_summary.f90 utils_indtimesteps.F90 \
          utils_tables.f90 checksetup.f90 set_Bfield.f90 \
          partinject.F90 random.f90 set_disc.F90 set_dust.F90 set_binary.f90 ${SRCINJECT} \
          ${SRCTURB} ${SRCNIMHD} ${SRCCHEM} \
          density_profiles.f90 ptmass.F90 damping.f90 readwrite_infile.f90 ${MODFILE:.f90=.o}
OBJMOD2 = ${OBJMOD1:.F90=.o}
OBJMOD = ${OBJMOD2:.f90=.o}
OBJDA= ${OBJDUMP} ${OBJMOD} phantom_moddump.o

phantom_moddump: checksystem checkparams $(OBJDA)
	@echo ""
	@echo "phantom_moddump: we are here to help you"
	@echo ""
	$(FC) $(FFLAGS) -o $(BINDIR)/phantommoddump $(OBJDA) $(LDFLAGS)

moddump: phantom_moddump

cleanmoddump:
	rm -f $(BINDIR)/phantommoddump

#----------------------------------------------------
# these are the sources for the phantomanalysis utility
#
OBJAN1= ${ANALYSIS:.f90=.o}
OBJAN2= ${OBJAN1:.F90=.o}
OBJAN= ${OBJAN2:.f=.o}
OBJA= utils_sort.o utils_tables.o leastsquares.o solvelinearsystem.o \
      ${OBJDUMP} utils_disc.o set_dust.o set_binary.o ${OBJAN}

ifndef ANALYSISBIN
ANALYSISBIN=phantomanalysis
endif

.PHONY: phantomanalysis
phantomanalysis: checksystem checkparams $(OBJA) phantomanalysis.o
	@echo ""
	@echo "phantomanalysis: we live to serve you"
	@echo ""
	$(FC) $(FFLAGS) -o $(BINDIR)/$(ANALYSISBIN) $(OBJA) phantomanalysis.o $(LDFLAGS)

analysis: phantomanalysis


cleananalysis:
	rm -f $(BINDIR)/phantomanalysis

.PHONY: libphantom
SRCLIB=icosahedron.f90 libphantom-evolve.F90  libphantom-splash.f90  libphantom.F90
OBJLIB1=${SRCLIB:.f90=.o}
OBJLIB=${OBJLIB1:.F90=.o}
libphantom: checksystem checkparams
	${MAKE} phantom ${OBJLIB} SETUP=${SETUP} FFLAGS="${FFLAGS} -fPIC"
	$(FC) -shared -fPIC $(FFLAGS) $(FPPFLAGS) $(DBLFLAG) ${OBJLIB} ${OBJECTS} $(LDFLAGS) -o $(BINDIR)/libphantom.so

cleanlibphantom:
	rm -f $(BINDIR)/libphantom.so

.PHONY: pyanalysis
pyanalysis: libphantom

#------------------------------------------------------
# Various utilities for computing structure functions
# and manipulating the resulting output
#
.PHONY: phantom2struct
phantom2struct:
	${MAKE} phantomanalysis ANALYSIS="utils_timing.f90 io_structurefn.f90 random.f90 struct_part.f90 analysis_structurefn.f90"\
        ANALYSISBIN=$@ ANALYSISONLY=yes

cleanphantom2struct:
	rm -f $(BINDIR)/phantom2struct

# conversion between structure function file formats
.PHONY: struct2struct
STRUCT2STRUCTOBJ= utils_filenames.o io_structurefn.o struct2struct.o
struct2struct: checksys checkparams ${STRUCT2STRUCTOBJ}
	$(FC) $(FFLAGS) -o $(BINDIR)/$@ ${STRUCT2STRUCTOBJ}

cleanstruct2struct:
	rm -f $(BINDIR)/struct2struct

# time average of structure function files
.PHONY: time_average_struct time_average_sf
TIMEAVERAGESFOBJ=utils_filenames.o io_structurefn.o time_average_sf.o
time_average_sf: time_average_struct
time_average_struct: checksys checkparams ${TIMEAVERAGESFOBJ}
	$(FC) $(FFLAGS) -o $(BINDIR)/$@ ${TIMEAVERAGESFOBJ}

cleantime_average_struct:
	rm -f $(BINDIR)/time_average_struct

# structure function slope calculation
.PHONY: get_struct_slope get_struct_slope
GETSLOPESFOBJ=utils_filenames.o io_structurefn.o leastsquares.o get_struct_slope.o
get_slope_sf: get_struct_slope
get_struct_slope: checksys checkparams ${GETSLOPESFOBJ}
	$(FC) $(FFLAGS) -o $(BINDIR)/$@ ${GETSLOPESFOBJ}

cleanget_struct_slope:
	rm -f $(BINDIR)/time_average_struct

sfutils: structutils
structutils: time_average_sf struct2struct get_slope_sf

cleansfutils: cleanstructutils
cleanstructutils: cleantime_average_struct cleanstruct2struct cleanget_struct_slope

#----------------------------------------------------
# utility to calculate divv from a dump file
# compile using all phantom files
#
phantom2divv: checksys checkparams $(OBJECTS) phantom2divv.o
	@echo ""
	@echo "phantom2divv: divergence is beautiful"
	@echo ""
	$(FC) $(FFLAGS) -o $(BINDIR)/$@ $(OBJECTS) phantom2divv.o

cleanphantom2divv:
	rm -f $(BINDIR)/phantom2divv

#----------------------------------------------------
# utility to calculate divB & curlB from a dump file
# compile using all phantom files
#
phantom2divb: checksys checkparams $(OBJECTS) phantom2divb.o
	@echo ""
	@echo "phantom2divb: divergence should be eradicated"
	@echo ""
	$(FC) $(FFLAGS) -o $(BINDIR)/$@ $(OBJECTS) phantom2divb.o

cleanphantom2divb:
	rm -f $(BINDIR)/phantom2divb

#----------------------------------------------------
# these are the sources for the diffdumps utility
#
diffdumps: checksys checkparams $(OBJDUMP) utils_testsuite.o diffdumps.o
	@echo ""
	@echo "diffdumps: we welcome you"
	@echo ""
	$(FC) $(FFLAGS) -o $(BINDIR)/$@ $(OBJDUMP) utils_testsuite.o diffdumps.o

cleandiffdumps:
	rm -f $(BINDIR)/phantom2divb

#----------------------------------------------------
# these are the sources for the phantom2sphNG utility
#
phantom2sphNG: checksystem checkparams $(OBJDUMP) phantom2sphNG.o
	@echo ""
	@echo "phantom2sphNG: now why would you want to do that?"
	@echo ""
	$(FC) $(FFLAGS) -o $(BINDIR)/$@ $(OBJDUMP) phantom2sphNG.o

p2s: phantom2sphNG

cleanp2s:
	rm -f $(BINDIR)/phantom2sphNG

#----------------------------------------------------
# these are the sources for the phantom2sphNG utility
#
phantom2gadget: checksystem checkparams $(OBJDUMP) phantom2gadget.o
	@echo ""
	@echo "phantom2gadget: now why would you want to do that?"
	@echo ""
	$(FC) $(FFLAGS) -o $(BINDIR)/$@ $(OBJDUMP) phantom2gadget.o

p2g: phantom2gadget

cleanphantom2gadget:
	rm -f $(BINDIR)/phantom2gadget

#----------------------------------------------------
# these are the sources for the phantom2mcfost utility
#
.PHONY: phantom2mcfost
phantom2mcfost: checkmcfost
	${MAKE} phantomanalysis ANALYSIS="analysis_mcfost.f90"\
        ANALYSISBIN=$@ ANALYSISONLY=yes LDFLAGS="-L$(MCFOST_DIR)/src -lmcfost $(LIBCXX)"

analysis_mcfost.o: analysis_mcfost.f90
	$(FC) -c $(FFLAGS) -I$(MCFOST_DIR)/src $< -o $@

analysis_mcfost.o: checkmcfost

cleanphantom2mcfost:
	rm -f $(BINDIR)/phantom2mcfost

#----------------------------------------------------
# these are the sources for the phantom2hdf5 utility
#
ifeq ($(PHANTOM2HDF5), yes)
    FPPFLAGS += -DPHANTOM2HDF5
endif
checkhdf5flags:
   ifneq ($(HDF5), yes)
	@echo "-----------------------------"
	@echo "Need to compile with HDF5=yes"
	@echo "-----------------------------"
	${MAKE} err
   endif
   ifneq ($(PHANTOM2HDF5), yes)
	@echo "-------------------------------------"
	@echo "Need to compile with PHANTOM2HDF5=yes"
	@echo "-------------------------------------"
	${MAKE} err
   endif

.PHONY: phantom2hdf5
phantom2hdf5: checksystem checkparams checkhdf5flags $(OBJDUMP) readwrite_dumps.o phantom2hdf5.o
	@echo ""
	@echo "phantom2hdf5: welcome to the future"
	@echo ""
	$(FC) $(FFLAGS) -o $(BINDIR)/$@ $(OBJDUMP) readwrite_dumps.o phantom2hdf5.o $(LDFLAGS)

p2h: phantom2hdf5

cleanphantom2hdf5:
	rm -f $(BINDIR)/phantom2hdf5

#----------------------------------------------------
# utility to rewrite .ev files using a common header
#
SRCEV=utils_infiles.f90 utils_evfiles.f90 prompting.f90 phantomevcompare.f90
OBJEVC1 = ${SRCEV:.f90=.o}
OBJEVC = ${OBJEVC1:.F90=.o}

.PHONY: phantomevcompare
phantomevcompare: $(OBJEVC)
	@echo ""
	@echo "phantomevcompare: let the graphing begin!"
	@echo ""
	$(FC) $(FFLAGS) -o $(BINDIR)/$@ $(OBJEVC)

cleanphantomevcompare:
	rm -f $(BINDIR)/phantomevcompare

#----------------------------------------------------
# these are the sources for the multirun utility
#
SRCMULT = physcon.f90 ${CONFIG} ${SRCKERNEL} io.F90 mpi_utils.F90 ${SRCFASTMATH} \
          units.f90 boundary.f90 utils_allocate.f90 part.F90 timestep.f90 commons.f90 \
          utils_filenames.f90 utils_mathfunc.f90 utils_vectors.f90 utils_omp.F90 utils_datafiles.f90 datafiles.f90 \
          viscosity.f90 options.f90 damping.f90 ${SRCEOS} \
          utils_infiles.f90 utils_dumpfiles.f90 utils_summary.f90 centreofmass.f90 \
          ${SRCCHEM} ${DOMAIN} ${SRCPOT} ptmass.F90 ${LINKLIST} ${SRCTURB} \
          prompting.f90 ${SRCDUST} ${SRCNIMHD} readwrite_infile.f90 ${MULTIRUNFILE}
OBJM1 = ${SRCMULT:.f90=.o}
OBJMULT = ${OBJM1:.F90=.o}

multirun: checksystem checkparams $(OBJMULT)
	@echo ""
	@echo "multirun: your hope is our desire"
	@echo ""
	$(FC) $(FFLAGS) -o $(BINDIR)/$@ $(OBJMULT)

cleanmultirun:
	rm -f $(BINDIR)/multirun

#----------------------------------------------------
# utility to plot orbits based on orbital elements (a,e,i,o,w,f)
#
SRCBIN = prompting.f90 dtype_kdtree.F90 utils_datafiles.f90 datafiles.f90 ${CONFIG} physcon.f90 io.F90 \
         mpi_utils.F90 utils_allocate.f90 part.F90 mpi_domain.F90 set_binary.f90 test_binary.f90 testbinary.f90
OBJBIN1 = ${SRCBIN:.f90=.o}
OBJBIN = ${OBJBIN1:.F90=.o}

.PHONY: testbinary

testbin: testbinary

testbinary: checksys checkparams $(OBJBIN)
	@echo ""
	@echo "test_binary: may your orbits orbit"
	@echo ""
	$(FC) $(FFLAGS) -o $(BINDIR)/testbinary $(OBJBIN)

cleantestbinary:
	rm -f $(BINDIR)/testbinary

#----------------------------------------------------
# check for anything that depends on HDF5
#
checkhdf5:
   ifeq (X${HDF5ROOT}, X)
	@echo; echo "ERROR: HDF5ROOT should be set before compiling with HDF5 utilities"; echo; ${MAKE} err;
   else
	@if [ -d $$HDF5ROOT ]; then echo; echo "HDF5ROOT=$$HDF5ROOT"; echo; else echo; echo "ERROR: Directory given by HDF5ROOT=$$HDF5ROOT does not exist"; echo; ${MAKE} err; fi;
   endif

#----------------------------------------------------
# these are the sources for the plot_kernel utility
#

OBJPLOTK= physcon.o ${SRCKERNEL:.f90=.o} giza-fortran.o plot_kernel.o

plotkernel: checksys checkparams checksplash $(OBJPLOTK)
	@echo ""
	@echo "plot_kernel: may your kernels be normalised"
	@echo ""
	$(FC) $(FFLAGS) -o $(BINDIR)/$@ $(OBJPLOTK) $(LDFLAGS) -L$(SPLASH_DIR)/giza/lib -lgiza

plot_kernel.o: ${SRCKERNEL:.f90=.o}
#giza-fortran.o: ${SPLASH_DIR}/giza/src/$@
#	$(FC) $(FFLAGS) -o $@ -c ${SPLASH_DIR}/giza/interface/giza-fortran.F90

cleanplotkernel:
	rm -f $(BINDIR)/plotkernel

#----------------------------------------------------
# these are the sources for the showheader utility
#
SRCSHOWHEADER= utils_dumpfiles.f90 showheader.f90
OBJSHOWHEADER= $(SRCSHOWHEADER:.f90=.o)
showheader: checksys $(OBJSHOWHEADER)
	@echo ""
	@echo "showheader: show me the header!"
	@echo ""
	$(FC) $(FFLAGS) -o $(BINDIR)/$@ $(OBJSHOWHEADER)

#----------------------------------------------------
# these are the sources for the evol_dustywaves utility
#
SRCDUSTEVOL= cubicsolve.f90 dustywaves.f90 evol_dustywaves.f90
OBJDUSTEVOL= $(SRCDUSTEVOL:.f90=.o)

evol_dustywaves: checksys $(OBJDUSTEVOL)
	@echo ""
	@echo "dusty wave .ev solutions^TM: All the energy you need."
	@echo ""
	$(FC) $(FFLAGS) -o $(BINDIR)/$@ $(OBJDUSTEVOL)

#----------------------------------------------------
# these are the sources for the ev2mdot utility
#
.PHONY: ev2mdot
ev2mdot: checksys utils_filenames.o utils_infiles.o utils_evfiles.o ev2mdot.o
	@echo ""
	@echo "ev2mdot: Accretion rates R us."
	@echo ""
	$(FC) $(FFLAGS) -o $(BINDIR)/$@ ev2mdot.o utils_filenames.o utils_evfiles.o utils_infiles.o

cleanev2mdot:
	rm -f $(BINDIR)/ev2mdot

#----------------------------------------------------
# these are the sources for the acc2ang utility
#
.PHONY: acc2ang
acc2ang: checksys acc2ang.o
	@echo ""
	@echo "acc2ang: Accreted ang. mom. R us."
	@echo ""
	$(FC) $(FFLAGS) -o $(BINDIR)/$@ acc2ang.o

cleanacc2ang:
	rm -f $(BINDIR)/acc2ang

#---------------------------
# sources for the mass_flow utility
#
OBJMF1 = ${ANALYSIS:.f90=.o}
OBJMF2 = ${OBJMF1:.F90=.o}
OBJMF = ${OBJMF2:.f=.o}
OBJM= utils_sort.o leastsquares.o solvelinearsystem.o ${OBJDUMP} ${OBJMF} set_binary.o mf_write.o

.PHONY: mflow
mflow: checksys $(OBJM)  mflow.o ev2mdot lombperiod
	@echo ""
	@echo "mflow: mass flow R us."
	@echo ""
	$(FC) $(FFLAGS) -o $(BINDIR)/$@  $(OBJM) mflow.o

.PHONY:lombperiod
lombperiod: powerspectrums.o lombperiod.o
	$(FC) $(FFLAGS) -o $(BINDIR)/$@  lombperiod.o powerspectrums.o

#----------------------------------------------------
# these are the sources for the combinedustdumps utility
#
OBJCDD= ${OBJECTS} combinedustdumps.o

combinedustdumps: checksys checkparams $(OBJCDD)
	@echo ""
	@echo "combinedustdumps: many grains make light work"
	@echo ""
	$(FC) $(FFLAGS) -o $(BINDIR)/$@ $(OBJCDD) $(LDFLAGS)

cleancombinedustdumps:
	rm -f $(BINDIR)/combinedustdumps



#----------------------------------------------------
# target to write appropriate queue submission script
#
ifndef QSYS
   QSYS=pbs
endif
ifndef WALLTIME
   WALLTIME='1000:00:00'
endif
ifndef MAXMEM
   MAXMEM='16G'
endif
ifeq ($(OPENMP),yes)
 ifndef NOMP
   ifdef OMP_NUM_THREADS
      NOMP=$(OMP_NUM_THREADS)
   else
      NOMP=2
   endif
 endif
 ifndef OMP_SCHEDULE
    OMP_SCHEDULE=dynamic
 endif
 ifndef QPE
    QPE=omp
 endif
 ifndef NPAR
    NPAR=$(NOMP)
 endif
endif
ifeq ($(USEMPI),yes)
 ifndef NMPI
    NMPI=8
 endif
 ifndef QPE
    QPE=mpi
 endif
 ifndef NPAR
    NPAR=$(NMPI)
 endif
 ifndef MPIEXEC
    MPIEXEC=mpiexec -np ${NMPI}
 endif
else
 ifndef NMPI
    NMPI=1
 endif
endif
ifndef OUTFILE
  ifeq ($(QSYS),sge)
    OUTFILE=$(INFILE)'.sgeout'
  else
    ifeq ($(QSYS),pbs)
       OUTFILE=$(INFILE)'.pbsout'
    else
       OUTFILE=$(INFILE)'.qout'
    endif
  endif
endif
ifndef MAILTO
   MAILTO=`git config --get user.email`
endif
GETLOG='`grep logfile "$(INFILE)" | sed "s/logfile =//g" | sed "s/\\!.*//g" | sed "s/\s//g"`'

ifndef CMD
CMD='./phantom $(INFILE) >& $$outfile'
endif

.PHONY: qscript

qscript:
    ifneq ($(KNOWN_SYSTEM), yes)
	@echo "Error: qscript needs known SYSTEM variable set"
	@${MAKE} err;
    endif
    ifndef INFILE
	@echo
	@echo "Usage: make qscript INFILE=infile"
	@echo
	@${MAKE} err;
    endif
    # set default values for variables not set
    ifeq ($(QSHELL),tcsh)
	@echo '#!/bin/tcsh'
    else
	@echo '#!/bin/bash'
    endif
    ifeq ($(QSYS),sge)
	@echo '## Sun Grid Engine Script, created by "make qscript" '`date`
        ifeq ($(QSHELL),tcsh)
	    @echo '#$$ -S /bin/tcsh'
        else
	    @echo '#$$ -S /bin/bash'
        endif
	@echo '#$$ -cwd'
	@echo '#$$ -N '`../scripts/randomword.pl`
	@echo '#$$ -o '$(OUTFILE)' -j y'
	@echo '#$$ -l h_rt='$(WALLTIME)
	@echo '#$$ -l h_vmem='$(MAXMEM)
        ifdef MAILTO
	   @echo '#$$ -m ae'
	   @echo '#$$ -M '$(MAILTO)
        endif
        ifdef QPE
	   @echo '#$$ -pe '$(QPE) $(NPAR)
        endif
        ifdef QEXTRA
	   @echo '#$$ '$(QEXTRA)
        endif
	@echo
	@echo 'echo "SGE: HOSTS   = "`cat $$PE_HOSTFILE`'
	@echo 'echo "SGE: NHOSTS  = $$NHOSTS"'
	@echo 'echo "SGE: NSLOTS  = $$NSLOTS"'
	@echo 'echo "SGE: NQUEUES = $$NQUEUES"'
    else ifeq ($(QSYS),pbs)
	@echo '## PBS Job Submission Script, created by "make qscript" '`date`
        ifdef QNODES
	   @echo '#PBS -l '$(QNODES)
        else
           ifeq ($(SYSTEM),zen)
	      @echo '#PBS -l nodes='$(NMPI)':ppn=8:StandardMem'
           else
	      @echo '#PBS -l nodes='$(NMPI)':ppn='$(NOMP)
           endif
        endif
        ifdef JOBNAME
	   @echo '#PBS -N '$(JOBNAME)
        else
	   @echo '#PBS -N '`../scripts/randomword.pl`
        endif
        ifdef QNAME
	   @echo '#PBS -q '$(QNAME)
        endif
        ifdef QPROJECT
	   @echo '#PBS -P '$(QPROJECT)
        endif
	@echo '#PBS -o '$(OUTFILE)
	@echo '#PBS -j oe'
        ifdef MAILTO
	   @echo '#PBS -m e'
	   @echo '#PBS -M '$(MAILTO)
        endif
	@echo '#PBS -l walltime='$(WALLTIME)
	@echo '#PBS -l mem='$(MAXMEM)
        ifdef QEXTRA
	   @echo '#PBS '$(QEXTRA)
        endif
	@echo '## phantom jobs can be restarted:'
	@echo '#PBS -r y'
        ifeq ($(PBSRESUBMIT),yes)
             ifeq ($(QSHELL),tcsh)
	          $(error error: resubmittable scripts require bash, cannot use QSHELL=tcsh);
             endif
	     @echo '#PBS -v NJOBS,NJOB'
	     @echo
	     @echo '#------------------------------------------------------------------------------'
	     @echo '# this is a self-resubmitting PBS script'
	     @echo '# use qsub -v NJOBS=10 <scriptname> to submit'
	     @echo '# with an appropriate value for NJOBS'
	     @echo '#'
	     @echo '# These variables are assumed to be set:'
	     @echo '#   NJOBS is the total number of jobs in a sequence of jobs (defaults to 1)'
	     @echo '#   NJOB is the number of the previous job in the sequence (defaults to 0)'
	     @echo '#------------------------------------------------------------------------------'
	     @echo 'if [ X$$NJOBS == X ]; then'
	     @echo '    echo "NJOBS (total number of jobs in sequence) is not set - defaulting to 1"'
	     @echo '    export NJOBS=1'
	     @echo 'fi'
	     @echo 'if [ X$$NJOB == X ]; then'
	     @echo '    echo "NJOB (previous job number in sequence) is not set - defaulting to 0"'
	     @echo '    export NJOB=0'
	     @echo 'fi'
	     @echo '#'
	     @echo '# Quick termination of job sequence - look for a file called STOP_SEQUENCE'
	     @echo '#'
	     @echo 'if [ -f $$PBS_O_WORKDIR/STOP_SEQUENCE ]; then'
	     @echo '    echo  "Terminating sequence after $$NJOB jobs"'
	     @echo '    exit 0'
	     @echo 'fi'
	     @echo '#'
	     @echo '# Increment the counter to get current job number'
	     @echo '#'
	     @echo 'NJOB=$$(($$NJOB+1))'
	     @echo '#'
	     @echo '# Are we in an incomplete job sequence - more jobs to run ?'
	     @echo '#'
	     @echo 'if [ $$NJOB -lt $$NJOBS ]; then'
	     @echo '    #'
	     @echo '    # Now submit the next job'
	     @echo '    #'
	     @echo '    NEXTJOB=$$(($$NJOB+1))'
	     @echo '    echo "Submitting job number $$NEXTJOB in sequence of $$NJOBS jobs"'
	     @echo '    qsub -z -W depend=afterany:$$PBS_JOBID $$0'
	     @echo 'else'
	     @echo '    echo "Running last job in sequence of $NJOBS jobs"'
	     @echo 'fi'
#	     @echo '#'
#	     @echo '# File manipulation prior to job commencing, eg. clean up previous output files,'
#	     @echo '# check for consistency of checkpoint files, ...'
#	     @echo '#'
#	     @echo 'if [ $$NJOB -gt 1 ]; then'
#	     @echo '   echo " "'
#	     @echo '   # .... USER INSERTION HERE '
#	     @echo 'fi'
	     @echo '#------------------------------------------------------------------------------'
        endif
	@echo
	@echo 'cd $$PBS_O_WORKDIR'
	@echo 'echo "PBS_O_WORKDIR is $$PBS_O_WORKDIR"'
	@echo 'echo "PBS_JOBNAME is $$PBS_JOBNAME"'
	@echo 'env | grep PBS'
	@echo 'cat $$PBS_NODEFILE > nodefile'
    else
        ifdef QNODES
	   @echo '#SBATCH --nodes='$(QNODES)
        else
	   @echo '#SBATCH --nodes='$(NMPI)' --ntasks='$(NOMP)
        endif
	@echo '#SBATCH --cpus-per-task=1'
        ifdef JOBNAME
	   @echo '#SBATCH --job-name='$(JOBNAME)
        else
	   @echo '#SBATCH --job-name='`../scripts/randomword.pl`
        endif
        ifdef QNAME
	   @echo '#SBATCH --queue='$(QNAME)
        endif
        ifdef QPROJECT
	   @echo '#SBATCH --account='$(QPROJECT)
        endif
        ifdef QPARTITION
	   @echo '#SBATCH --partition='$(QPARTITION)
        endif
	@echo '#SBATCH --output='$(OUTFILE)
        ifdef MAILTO
	   @echo '#SBATCH --mail-type=BEGIN'
	   @echo '#SBATCH --mail-type=FAIL'
	   @echo '#SBATCH --mail-type=END'
	   @echo '#SBATCH --mail-user='$(MAILTO)
        endif
	@echo '#SBATCH --time=0-'$(WALLTIME)
	@echo '#SBATCH --mem='$(MAXMEM)
        ifdef QEXTRA
	   @echo '#SBATCH '$(QEXTRA)
        endif
    endif
	@echo 'echo "HOSTNAME = $$HOSTNAME"'
	@echo 'echo "HOSTTYPE = $$HOSTTYPE"'
	@echo 'echo Time is `date`'
	@echo 'echo Directory is `pwd`'
	@echo
    ifeq ($(QSHELL),tcsh)
	@echo 'limit stacksize unlimited'
    else
	@echo 'ulimit -s unlimited'
    endif
    #-- set openMP environment variables
    ifeq ($(OPENMP),yes)
        ifeq ($(QSHELL),tcsh)
	   @echo 'setenv OMP_SCHEDULE "'$(OMP_SCHEDULE)'"'
	   @echo 'setenv OMP_NUM_THREADS '$(NOMP)
	   @echo 'setenv OMP_STACKSIZE 1024m'
        else
	   @echo 'export OMP_SCHEDULE="'$(OMP_SCHEDULE)'"'
	   @echo 'export OMP_NUM_THREADS='$(NOMP)
	   @echo 'export OMP_STACKSIZE=1024m'
        endif
    endif
	@echo
    #-- add lines specific to particular machines
    ifeq ($(SYSTEM),msg)
        ifeq ($(QSHELL),bash)
	   @echo 'source /etc/profile'
	   @echo 'export LD_LIBRARY_PATH=${LD_LIBRARY_PATH}'
        else
	   @echo 'setenv LD_LIBRARY_PATH '${LD_LIBRARY_PATH}
        endif
	@cat ~/.modules
    endif
	@echo
    #--final line is code execution
	@echo 'echo "starting phantom run..."'
    ifeq ($(QSHELL),tcsh)
	@echo 'setenv outfile '$(GETLOG)
    else
	@echo 'export outfile='$(GETLOG)
    endif
	@echo 'echo "writing output to $$outfile"'
    ifeq ($(USEMPI),yes)
	@echo $(MPIEXEC)' '$(CMD)
    else
	@echo $(CMD)
    endif
    ifeq ($(PBSRESUBMIT),yes)
	@echo
	@echo '#------------------------------------------------------------------------------'
	@echo '# Not expected to reach this point in general but if we do, check that all '
	@echo '# is OK.  If the job command exited with an error, terminate the job'
	@echo '#'
	@echo 'errstat=$$?'
	@echo 'if [ $$errstat -ne 0 ]; then'
	@echo '    # A brief nap so PBS kills us in normal termination. Prefer to '
	@echo '    # be killed by PBS if PBS detected some resource excess'
	@echo '    sleep 5  '
	@echo '    echo "Job number $$NJOB returned an error status $$errstat - stopping job sequence."'
	@echo '    touch $$PBS_O_WORKDIR/STOP_SEQUENCE'
	@echo '    exit $$errstat'
	@echo 'fi'
	@echo '#------------------------------------------------------------------------------'
    endif

#----------------------------------------------------
# unit test for block limits
#
test1: checksystem checkparams $(OBJDUMP) test_blocklimits.o
	$(FC) $(FFLAGS) -o $(BINDIR)/test1 $(OBJDUMP) test_blocklimits.o

#----------------------------------------------------
# run test suite
#
.PHONY: test test2 testcyl testgrav testall
test:
	${MAKE} SETUP=test && $(RUNMPI) $(BINDIR)/phantom test

test2:
	${MAKE} SETUP=test2 && $(RUNMPI) $(BINDIR)/phantom test

testkd:
	${MAKE} SETUP=testkd && $(RUNMPI) $(BINDIR)/phantom test

testcyl:
	${MAKE} SETUP=testcyl && $(RUNMPI) $(BINDIR)/phantom test

testgrav:
	${MAKE} SETUP=testgrav && $(RUNMPI) $(BINDIR)/phantom test gravity

testdust:
	${MAKE} SETUP=testdust && $(RUNMPI) $(BINDIR)/phantom test dust

testgrowth:
	${MAKE} SETUP=testgrowth && $(RUNMPI) $(BINDIR)/phantom test growth

testnimhd:
	${MAKE} SETUP=testnimhd && $(RUNMPI) $(BINDIR)/phantom test nimhd

testall: test test2 testcyl testgrav

#----------------------------------------------------
# this is a utility to test the fast sqrt functions
# to see if they are faster than the native calls
# if so, then the appropriate pre-processor flags
# are added
#
.PHONY: .make_mathflags .make_nofastmath getmathflags checkmath
ifndef FASTSQRT
   FASTSQRT=${shell if [ -e .make_nofastmath ]; then echo no; fi}
endif

ifeq ($(FASTSQRT), no)
   OBJTESTMATH=
   FASTMATH=no
else
   OBJTESTMATH= random.o io.o fastmath.o mpi_utils.o test_fastmath.o getmathflags.o
   FASTMATH=${shell if [ -e .make_mathflags ]; then cat .make_mathflags; fi}
endif

.make_mathflags: checksys $(OBJTESTMATH)
     ifeq ($(FASTSQRT), no)
	@touch .make_mathflags
     else
	@if [ ! -e $@ ]; then \
	    $(FC) $(FFLAGS) -o $(BINDIR)/getmathflags $(OBJTESTMATH) || ${MAKE} fastmathlinkerr; \
	    $(BINDIR)/getmathflags > .make_mathflags; \
	fi
     endif

ifeq ($(FASTMATH), yes)
   SRCFASTMATH=fastmath.o
   TEST_FASTMATH=test_fastmath.F90
   FPPFLAGS+=-DFINVSQRT
else
   SRCFASTMATH=
   TEST_FASTMATH=
endif

fastmath.o: fastmath.f90
	$(FC) $(FFLAGS) -o $@ -c $< || ${MAKE} fastmathlinkerr
test_fastmath.o: test_fastmath.F90
	$(FC) $(FFLAGS) -o $@ -c $< || ${MAKE} fastmathlinkerr
getmathflags.o: getmathflags.f90
	$(FC) $(FFLAGS) -o $@ -c $< || ${MAKE} fastmathlinkerr

fastmathlinkerr:
	@echo "***********************************************************************"
	@echo "*** ERROR linking fastsqrt stuff (requires Fortran->C call)         ***"
	@echo "*** Type make again to ignore this and compile without it           ***"
	@echo "***********************************************************************"
	@touch .make_mathflags
	@touch .make_nofastmath
	${MAKE} err;

#----------------------------------------------------

LASTSYSTEM = ${shell if [ -e .make_lastsystem ]; then cat .make_lastsystem; fi}
LASTSETUP = ${shell if [ -e .make_lastsetup ]; then cat .make_lastsetup; fi}
LASTFPPFLAGS = ${shell if [ -e .make_lastfppflags ]; then cat .make_lastfppflags; fi}
LASTFFLAGS = ${shell if [ -e .make_lastfflags ]; then cat .make_lastfflags; fi}

.PHONY: checksystem checkparams checksplash checksys

checksystem: checksys checksetup

checksys:
   ifeq ($(KNOWN_SYSTEM), yes)
	@echo ""
	@echo "Compiling Phantom v$(PHANTOM_VERSION_MAJOR).$(PHANTOM_VERSION_MINOR).$(PHANTOM_VERSION_MICRO) for $(SYSTEM) system..........."
	@echo ""
        ifneq ($(SYSTEM),$(LASTSYSTEM))
	    @echo system changed from ${LASTSYSTEM} to ${SYSTEM}
	    @${MAKE} clean
	    @${MAKE} cleanmathflags
        endif
	@echo $(SYSTEM) > .make_lastsystem
   else
	@echo ""
	@echo "make: WARNING: value of SYSTEM = $(SYSTEM) not recognised..."
	@echo "=> set the environment variable SYSTEM to one listed "
	@echo "   in build/Makefile and try again"
	@echo ""
	@${MAKE} compilers
	@${MAKE} err;
   endif

checksetup:
   ifeq ($(OBSOLETE_SETUP), yes)
	@echo "make: WARNING: value of SETUP = $(OLDSETUP) is obsolete..."
	@echo "=> setting SETUP = $(SETUP)"
	@echo
   endif
   ifeq ($(KNOWN_SETUP), yes)
	@echo "Using options for "$(SETUP)" setup"
	@echo ""
        ifneq ($(SETUP),$(LASTSETUP))
	    @echo setup changed from ${LASTSETUP} to ${SETUP}
	    @${MAKE} clean
        endif
	@echo $(SETUP) > .make_lastsetup
   else
	@echo "setup '$(SETUP)' not recognised..."
	@echo ""
	@echo "Please set SETUP to one listed in build/Makefile"
	@echo ""
	@echo " e.g.:"
	@echo " make SETUP=sedov"
	@echo " make SETUP=disc"
	@echo " make SETUP=turbdrive"
	@echo ""
	@echo " or:"
	@echo " export SETUP=sedov"
	@echo " make"
	@echo ""
	@echo "You may also wish to consider the following compile-time options:"
	@echo ""
	@echo " DEBUG=yes/no"
	@echo " DOUBLEPRECISION=yes/no"
	@echo " OPENMP=yes/no"
	@echo " ENDIAN=BIG/LITTLE"
	@echo ""
	@${MAKE} err;
   endif

checkparams:
	@echo "Using $(KERNEL) kernel"
   ifeq ($(DEBUG), yes)
	@echo "Debugging flags are ON"
   endif
   ifeq ($(DOUBLEPRECISION), yes)
	@echo "Flags set for DOUBLE PRECISION"
   else
	@echo "Flags set for SINGLE PRECISION"
   endif
   ifeq ($(OPENMP), yes)
	@echo "Compiling in PARALLEL (OpenMP)"
   else
	@echo "Compiling in SERIAL"
   endif
   ifeq ($(ENDIAN), BIG)
	@echo "Flags set for conversion to BIG endian"
   endif
   ifeq ($(ENDIAN), LITTLE)
	@echo "Flags set for conversion to LITTLE endian"
   endif
   ifneq ($(FPPFLAGS),$(LASTFPPFLAGS))
	@echo 'pre-processor flags changed from "'${LASTFPPFLAGS}'" to "'${FPPFLAGS}'"'
	@${MAKE} clean;
	#for x in ../src/*/*.F90; do y=`basename $$x`; rm -f $${y/.F90/.o}; done
   endif
	@echo "Preprocessor flags are "${FPPFLAGS}
	@echo "${FPPFLAGS}" > .make_lastfppflags
   ifneq ($(FFLAGS),$(LASTFFLAGS))
	@echo 'Fortran flags changed from "'${LASTFFLAGS}'" to "'${FFLAGS}'"'
	@${MAKE} clean;
   endif
	@echo "Fortran flags are "${FFLAGS}
	@echo "${FFLAGS}" > .make_lastfflags

checksplash:
   ifneq ("X$(SPLASH_DIR)","X")
	@echo; echo "Compiling SPLASH source files from "$(SPLASH_DIR); echo
   else
	@echo; echo "ERROR: cannot find SPLASH directory needed for some source files - try \"export SPLASH_DIR=${HOME}/splash\""; echo
   endif

checkmcfost:
   ifneq ("X$(MCFOST_DIR)","X")
	@echo; echo "MCFOST directory is "$(MCFOST_DIR); echo;
   else
	@echo; echo "ERROR: cannot find MCFOST directory for linking - set this using MCFOST_DIR"; echo; ${MAKE} err
   endif

giza-fortran.o : $(SPLASH_DIR)/giza/interface/giza-fortran.F90 $(SPLASH_DIR)/giza/lib/libgiza.a
	$(FC) $(FFLAGS) -I$(SPLASH_DIR)/giza/include/ -c $< -o $@

compilers:
	@echo "I suggest one of the following, based on detected Fortran compilers..."; echo;
	@if type -p ifort > /dev/null; then echo "make SYSTEM=ifort"; fi;
	@if type -p pathf90 > /dev/null; then echo "make SYSTEM=pathf90"; fi;
	@if type -p pgf90 > /dev/null; then echo "make SYSTEM=pgf90"; fi;
	@if type -p xlf90_r > /dev/null; then echo "make SYSTEM=ukaff1a [uses xlf90_r]"; fi;
	@if type -p gfortran > /dev/null; then echo "make SYSTEM=gfortran"; fi;
	@if type -p g95 > /dev/null; then echo "make SYSTEM=g95"; fi;
	@echo "(end of possible selections)"; echo;

#----------------------------------------------------
# target to automatically include dependencies in Makefile
# relies on the g95 compiler being present
# (does not have to be used for the main compilation)

depends: clean checksetup
	#@echo '*********************************************************************************'
	#@echo 'First run of Makefile -- creating dependency lines using gfortran, writing to .depends'
	#@echo '*********************************************************************************'
	#@gfortran -M -cpp -c ../src/*/*.*90 > .depends
	#@echo '*************************************************************************'
	#@echo 'If no errors above, then Makefile dependencies were created successfully '
	#@echo ' -- be sure to run "make depends" again if you alter code dependencies'
	#@echo '*************************************************************************'
	#@${MAKE} clean

.depends:
	@if type -p gfortran; then touch .depends; ${MAKE} --quiet SETUP=test depends; else echo "warning: no gfortran so dependencies not calculated"; touch .depends; fi;

include .depends

getdims:
	@echo $(MAXP)

err:
	$(error aborting);

clean:
	rm -f *.o phantom-version.h

cleanall: clean cleanmathflags
	cd $(BINDIR); rm -f phantom phantomsetup

cleandist: clean cleanall
	rm -f .make_lastsystem .make_lastsetup .make_lastfppflags .depends

cleanmathflags:
	rm -f .make_mathflags bin/getmathflags<|MERGE_RESOLUTION|>--- conflicted
+++ resolved
@@ -1667,7 +1667,6 @@
 .PHONY: phantomsetup
 phantomsetup: libsetup setup
 
-<<<<<<< HEAD
 FFLAGS+=-fPIC
 LIBSETUP=$(BINDIR)/libphantomsetup.a
 SRCLIBSETUP=geometry.f90 random.f90 utils_tables.f90 stretchmap.f90 set_unifdis.f90 libsetup.f90
@@ -1677,11 +1676,7 @@
 	ar rcs $@ $^
 
 setup: checksystem checkparams $(LIBSETUP) $(OBJSETUP)
-	$(FC) $(FFLAGS) -o $(BINDIR)/phantomsetup $(OBJSETUP) $(LDFLAGS) -L$(BINDIR) -lphantomsetup
-=======
-setup: checksystem checkparams $(OBJSETUP)
-	$(FC) $(FFLAGS) -o $(BINDIR)/phantomsetup $(OBJSETUP) $(LDFLAGS) $(LIBS)
->>>>>>> af2689fa
+	$(FC) $(FFLAGS) -o $(BINDIR)/phantomsetup $(OBJSETUP) $(LDFLAGS) $(LIBS) -L$(BINDIR) -lphantomsetup
 	@echo ""
 	@echo "Phantom setup built"
 	@echo ""
