!--------------------------------------------------------------------------!
! The Phantom Smoothed Particle Hydrodynamics code, by Daniel Price et al. !
! Copyright (c) 2007-2019 The Authors (see AUTHORS)                        !
! See LICENCE file for usage and distribution conditions                   !
! http://phantomsph.bitbucket.io/                                          !
!--------------------------------------------------------------------------!
!+
!  MODULE: setup
!
!  DESCRIPTION:
! this module does setup
!
!  REFERENCES: None
!
!  OWNER: Daniel Price
!
!  $Id$
!
!  RUNTIME PARAMETERS:
!    T_wind              -- wind temperature (K)
!    accretion_radius    -- accretion radius of the central star (au)
!    central_star_mass   -- mass of the central star (Msun)
!    companion_star_mass -- mass of the companion star (Msun)
!    companion_star_r    -- radius of the companion star (au)
!    eccentricity        -- eccentricity of the binary system
!    icompanion_star     -- set to 1 for a binary system
!    mass_of_particles   -- mass resolution (Msun)
!    semi_major_axis     -- semi-major axis of the binary system (au)
!    wind_gamma          -- polytropic index
!
!  DEPENDENCIES: eos, infile_utils, inject, io, part, physcon, prompting,
!    setbinary, units
!+
!--------------------------------------------------------------------------
module setup
 implicit none
 public :: setpart

 private
 real, public :: wind_gamma = 5./3.
 real, public :: T_wind = 3000.
 real, public :: central_star_mass = 1.2
 real, public :: accretion_radius = 1.
 integer, public :: icompanion_star = 0
 real, public :: companion_star_mass
 real, public :: companion_star_r
 real, public :: semi_major_axis
 real, public :: eccentricity
 real, public :: mass_of_particles = 1.e-11

contains

!----------------------------------------------------------------
!+
!  setup for uniform particle distributions
!+
!----------------------------------------------------------------
subroutine setpart(id,npart,npartoftype,xyzh,massoftype,vxyzu,polyk,gamma,hfact,time,fileprefix)
 use part,      only: xyzmh_ptmass, vxyz_ptmass, nptmass, igas
 use physcon,   only: au, solarm, mass_proton_cgs, kboltz
 use units,     only: umass, set_units,unit_velocity
 use inject,    only: init_inject !, mass_of_particles
 use setbinary, only: set_binary
 use io,        only: master
 use eos,       only: gmw
 integer,           intent(in)    :: id
 integer,           intent(inout) :: npart
 integer,           intent(out)   :: npartoftype(:)
 real,              intent(out)   :: xyzh(:,:)
 real,              intent(out)   :: vxyzu(:,:)
 real,              intent(out)   :: massoftype(:)
 real,              intent(out)   :: polyk,gamma,hfact
 real,              intent(inout) :: time
 character(len=*), intent(in)    :: fileprefix
 character(len=len(fileprefix)+6) :: filename
 real :: temperature_coef
 integer :: ierr
 logical :: iexist

 call set_units(dist=au,mass=solarm,G=1.)
!
!--general parameters
!
 time = 0.
 filename = trim(fileprefix)//'.setup'
 inquire(file=filename,exist=iexist)
 if (iexist) call read_setupfile(filename,ierr)
 if (.not. iexist .or. ierr /= 0) then
    if (id==master) then
       call setup_interactive()
       call write_setupfile(filename)
       print*,' Edit '//trim(filename)//' and rerun phantomsetup'
    endif
    stop
 endif

 gamma = wind_gamma
<<<<<<< HEAD
 if (wind_gamma == 1.) then
   temperature_coef = mass_proton_cgs/kboltz * unit_velocity**2
   polyk            = T_wind/(temperature_coef*gmw)
 else
   polyk = 0.
=======
 if (wind_gamma <= 1.0001) then
    polyk = kboltz*T_wind/(mass_proton_cgs * gmw * unit_velocity**2)
 else
    polyk = 0.
>>>>>>> 801d0cfa
 endif

!
!--space available for injected gas particles
!
 npart = 0
 npartoftype(:) = 0

 massoftype(igas) = mass_of_particles * (solarm / umass)
 call init_inject(ierr)

 xyzh(:,:)  = 0.
 vxyzu(:,:) = 0.
 xyzmh_ptmass(:,:) = 0.
 vxyz_ptmass(:,:) = 0.

 if (icompanion_star > 0) then
    call set_binary(central_star_mass, &
                    companion_star_mass/central_star_mass, &
                    semi_major_axis, &
                    eccentricity, &
                    accretion_radius, &
                    companion_star_r, &
                    xyzmh_ptmass, vxyz_ptmass, nptmass)
 else
    nptmass = 1
    xyzmh_ptmass(4,1) = central_star_mass
    xyzmh_ptmass(5,1) = accretion_radius
 endif

end subroutine setpart

!----------------------------------------------------------------
!+
!  determine which problem to set up interactively
!+
!----------------------------------------------------------------
subroutine setup_interactive()
 use prompting, only:prompt
 use physcon,   only:au,solarm
 use units,     only:umass,udist
 integer :: iproblem

 iproblem = 1
 call prompt('Which defaults to use? (0=isotherm, 1=adiabatic wind 2=Bowen)',iproblem,0,2)
 call prompt('Add binary?',icompanion_star,0,1)
 select case(iproblem)
 case(2)
    central_star_mass = 1.2 * (solarm / umass)
    accretion_radius = 0.2568 * (au / udist)
 case (0)
    wind_gamma = 1.
    central_star_mass = 1. * (solarm / umass)
    accretion_radius = 1. * (au / udist)
 case default
    central_star_mass = 1. * (solarm / umass)
    accretion_radius = 1. * (au / udist)
 end select

end subroutine setup_interactive

!----------------------------------------------------------------
!+
!  write parameters to setup file
!+
!----------------------------------------------------------------
subroutine write_setupfile(filename)
 use infile_utils, only: write_inopt
 character(len=*), intent(in) :: filename
 integer, parameter           :: iunit = 20

 print "(a)",' writing setup options file '//trim(filename)
 open(unit=iunit,file=filename,status='replace',form='formatted')
 write(iunit,"(a)") '# input file for wind setup routine'
 call write_inopt(central_star_mass,'central_star_mass','mass of the central star (Msun)',iunit)
 call write_inopt(accretion_radius,'accretion_radius','accretion radius of the central star (au)',iunit)
 call write_inopt(icompanion_star,'icompanion_star','set to 1 for a binary system',iunit)
 if (icompanion_star > 0) then
    call write_inopt(companion_star_mass,'companion_star_mass','mass of the companion star (Msun)',iunit)
    call write_inopt(companion_star_r,'companion_star_r','radius of the companion star (au)',iunit)
    call write_inopt(semi_major_axis,'semi_major_axis','semi-major axis of the binary system (au)',iunit)
    call write_inopt(eccentricity,'eccentricity','eccentricity of the binary system',iunit)
 endif
 call write_inopt(mass_of_particles,'mass_of_particles','mass resolution (Msun)',iunit)
 call write_inopt(wind_gamma,'wind_gamma','polytropic index',iunit)
 if ( wind_gamma == 1.) then
    call write_inopt(T_wind,'T_wind','wind temperature (K)',iunit)
 endif
 close(iunit)

end subroutine write_setupfile

!----------------------------------------------------------------
!+
!  Read parameters from setup file
!+
!----------------------------------------------------------------
subroutine read_setupfile(filename,ierr)
 use infile_utils, only:open_db_from_file,inopts,read_inopt,close_db
 character(len=*), intent(in)  :: filename
 integer,          intent(out) :: ierr
 integer, parameter            :: iunit = 21
 type(inopts), allocatable     :: db(:)
 integer :: nerr

 nerr = 0
 print "(a)",' reading setup options from '//trim(filename)
 call open_db_from_file(db,filename,iunit,ierr)
 call read_inopt(central_star_mass,'central_star_mass',db,min=0.,max=1000.,errcount=nerr)
 call read_inopt(accretion_radius,'accretion_radius',db,min=0.,errcount=nerr)
 call read_inopt(icompanion_star,'icompanion_star',db,min=0,errcount=nerr)
 if (icompanion_star > 0) then
    call read_inopt(companion_star_mass,'companion_star_mass',db,min=0.,max=1000.,errcount=nerr)
    call read_inopt(companion_star_r,'companion_star_r',db,min=0.,max=1000.,errcount=nerr)
    call read_inopt(semi_major_axis,'semi_major_axis',db,min=0.,errcount=nerr)
    call read_inopt(eccentricity,'eccentricity',db,min=0.,errcount=nerr)
 endif
 call read_inopt(mass_of_particles,'mass_of_particles',db,min=0.,errcount=nerr)
 call read_inopt(wind_gamma,'wind_gamma',db,min=1.,max=4.,errcount=nerr)
 if ( wind_gamma == 1.) then
    call read_inopt(T_wind,'T_wind',db,min=0.,errcount=nerr)
 endif
 call close_db(db)
 ierr = nerr

end subroutine read_setupfile
end module setup<|MERGE_RESOLUTION|>--- conflicted
+++ resolved
@@ -95,18 +95,10 @@
  endif
 
  gamma = wind_gamma
-<<<<<<< HEAD
- if (wind_gamma == 1.) then
-   temperature_coef = mass_proton_cgs/kboltz * unit_velocity**2
-   polyk            = T_wind/(temperature_coef*gmw)
- else
-   polyk = 0.
-=======
  if (wind_gamma <= 1.0001) then
     polyk = kboltz*T_wind/(mass_proton_cgs * gmw * unit_velocity**2)
  else
     polyk = 0.
->>>>>>> 801d0cfa
  endif
 
 !
