!--------------------------------------------------------------------------!
! The Phantom Smoothed Particle Hydrodynamics code, by Daniel Price et al. !
! Copyright (c) 2007-2020 The Authors (see AUTHORS)                        !
! See LICENCE file for usage and distribution conditions                   !
! http://phantomsph.bitbucket.io/                                          !
!--------------------------------------------------------------------------!
module setfixedentropycore
!
! This module softens the core of a MESA stellar profile with a constant
!   entropy profile, given a core radius and mass, in preparation
!   for adding a sink particle core.
!
! :References:
!
! :Owner: Mike Lau
!
! :Runtime parameters: None
!
! :Dependencies: eos, io, kernel, physcon, table_utils
!
 implicit none
 integer :: ientropy

contains

!-----------------------------------------------------------------------
!+
!  Main subroutine that calculates the constant entropy softened profile
!+
!-----------------------------------------------------------------------
subroutine set_fixedS_softened_core(mcore,rcore,rho,r,pres,m,ene,temp,ierr)
 use eos,         only:calc_temp_and_ene,ieos
 use physcon,     only:pi,gg,solarm,solarr,kb_on_mh
 use table_utils, only:interpolator,flip_array
 use io,          only:fatal
 real, intent(inout)        :: r(:),rho(:),m(:),pres(:),ene(:),temp(:),mcore
 real, allocatable          :: r_alloc(:),rho_alloc(:),pres_alloc(:)
 real, intent(in)           :: rcore
 integer, intent(out)       :: ierr
 real                       :: mc,msoft,rc,eneguess
 logical                    :: isort_decreasing,iexclude_core_mass
<<<<<<< HEAD
 integer                    :: i,hidx
=======
 integer                    :: i,icore
>>>>>>> 98f04c03

 ! Output data to be sorted from stellar surface to interior?
 isort_decreasing = .true.     ! Needs to be true if to be read by Phantom
 ! Exclude core mass in output mass coordinate?
 iexclude_core_mass = .true.   ! Needs to be true if to be read by Phantom

 rc = rcore * solarr     ! Convert to cm
 mc = mcore * solarm     ! Convert to g
 call interpolator(r,rc,icore)   ! Find index in r closest to rc
 msoft = m(icore) - mc

 select case(ieos)
 case(2)
    ientropy = 1
 case(12)
    ientropy = 2
 case(10)
    ientropy = 2
 case default
    call fatal('setfixedentropycore','ieos not one of 2 (adiabatic), 12 (ideal plus rad.), or 10 (MESA)')
 end select

 ! Make allocatable copies, see instructions of calc_rho_and_pres
 allocate(r_alloc(0:icore+1))
 r_alloc(0) = 0.
<<<<<<< HEAD
 r_alloc(1:hidx+1) = r(1:hidx+1)
 allocate(rho_alloc(0:hidx))
 rho_alloc(hidx) = rho(hidx)
 allocate(pres_alloc(0:hidx+1))
 pres_alloc(hidx:hidx+1) = pres(hidx:hidx+1)
 call calc_rho_and_pres(r_alloc,mc,m(hidx),rho_alloc,pres_alloc)
=======
 r_alloc(1:icore+1) = r(1:icore+1)
 allocate(rho_alloc(0:icore))
 rho_alloc(icore) = rho(icore)
 allocate(pres_alloc(0:icore+1))
 pres_alloc(icore:icore+1) = pres(icore:icore+1)
 call calc_rho_and_pres(r_alloc,mc,m(icore),rho_alloc,pres_alloc)
>>>>>>> 98f04c03
 mcore = mc / solarm
 write(*,'(1x,a,f12.5,a)') 'Obtained core mass of ',mcore,' Msun'
 write(*,'(1x,a,f12.5,a)') 'Softened mass is ',m(icore)/solarm-mcore,' Msun'
 rho(1:icore)  = rho_alloc(1:icore)
 pres(1:icore) = pres_alloc(1:icore)

 call calc_mass_from_rho(r(1:icore),rho(1:icore),m(1:icore))
 m(1:icore) = m(1:icore) + mc

 call calc_temp_and_ene(rho(1),pres(1),ene(1),temp(1),ierr)
 if (ierr /= 0) call fatal('setfixedentropycore','EoS not one of: adiabatic, ideal gas plus radiation, MESA in set_softened_core')
 do i = 2,size(rho)-1
    eneguess = ene(i-1)
    call calc_temp_and_ene(rho(i),pres(i),ene(i),temp(i),ierr,eneguess)
 enddo
 ene(size(rho))  = 0. ! Zero surface internal energy
 temp(size(rho)) = 0. ! Zero surface temperature

 ! Reverse arrays so that data is sorted from stellar surface to stellar centre.
 if (isort_decreasing) then
    call flip_array(m)
    call flip_array(pres)
    call flip_array(temp)
    call flip_array(r)
    call flip_array(rho)
    call flip_array(ene)
 endif

 if (iexclude_core_mass) then
    m = m - mc
 endif

end subroutine set_fixedS_softened_core


!-----------------------------------------------------------------------
!+
!  Returns softened core profile with fixed entropy
!+
!-----------------------------------------------------------------------
subroutine calc_rho_and_pres(r,mcore,mh,rho,pres)
 use eos, only:entropy
 real, allocatable, dimension(:), intent(in)    :: r
 real, intent(in)                               :: mh
 real, intent(inout)                            :: mcore
 real, allocatable, dimension(:), intent(inout) :: rho,pres
 integer                                        :: Nmax
 real                                           :: Sc,mass,mold,msoft,fac

! INSTRUCTIONS

! Input variables should be given in the following format:

! r(0:Nmax+1): Array of radial grid to be softened, satisfying r(0)=0 and r(Nmax)=rcore
! mcore:       Core particle mass, need to provide initial guess
! mh:          Mass coordinate at rcore, m(r=rcore)
! rho(0:Nmax): Give rho(Nmax)=(rho at rcore) as input. Outputs density profile.
! p(0:Nmax+1): Give p(Nmax:Nmax+1)=(p at r(Nmax:Nmax+1)) as input. Outputs pressure profile.

 msoft = mh - mcore
 Nmax  = size(rho)-1 ! Index corresponding to r = h
 Sc = entropy(rho(Nmax),pres(Nmax),ientropy)

 ! Start shooting method
 fac  = 0.05
 mass = msoft

 do
    mold = mass
    call one_shot(Sc,r,mcore,msoft,rho,pres,mass) ! returned mass is m(r=0)
    if (mass < 0.) then
       mcore = mcore * (1. - fac)
       msoft = mh - mcore
    elseif (mass/msoft < 1d-10) then
       exit ! Happy when m(r=0) is sufficiently close to zero
    else
       mcore = mcore * (1. + fac)
       msoft = mh - mcore
    endif
    if (mold * mass < 0.) fac = fac * 0.5
    if (mold == mass) then
       write(*,'(a,f12.5)') 'Warning: Setting fixed entropy for m(r=0)/msoft = ',mass/msoft
       exit
    endif
 enddo

 return

end subroutine calc_rho_and_pres


!-----------------------------------------------------------------------
!+
!  Calculate a hydrostatic structure for a given entropy
!+
!-----------------------------------------------------------------------
subroutine one_shot(Sc,r,mcore,msoft,rho,pres,mass)
 use physcon, only:gg,pi
<<<<<<< HEAD
 !use eos, only:get_rho_from_p_s
=======
>>>>>>> 98f04c03
 real, intent(in)                               :: Sc,mcore,msoft
 real, allocatable, dimension(:), intent(in)    :: r
 real, allocatable, dimension(:), intent(inout) :: rho,pres
 real, intent(out)                              :: mass
 integer                                        :: i,Nmax
<<<<<<< HEAD
 real                                           :: hsoft,rhoguess
=======
 real                                           :: rcore,rhoguess
>>>>>>> 98f04c03
 real, allocatable, dimension(:)                :: dr,dvol

 Nmax = size(rho)-1
 allocate(dr(1:Nmax+1),dvol(1:Nmax+1))

 do i = 1,Nmax+1
    dr(i) = r(i)-r(i-1)
    dvol(i) = 4.*pi/3. * (r(i)**3 - r(i-1)**3)
 enddo

 rcore = r(Nmax)
 mass  = msoft

 do i = Nmax, 1, -1
    pres(i-1) = ( dr(i) * dr(i+1) * sum(dr(i:i+1)) &
                * rho(i) * gg * (mass/r(i)**2 + mcore * gcore(r(i),rcore)) &
                + dr(i)**2 * pres(i+1) &
                + ( dr(i+1)**2 - dr(i)**2) * pres(i) ) / dr(i+1)**2
    if (i == Nmax) then
       rhoguess = 1.e8
    else 
       rhoguess = rho(i)
    endif
    call get_rho_from_p_s(pres(i-1),Sc,rho(i-1))
    mass = mass - 0.5*(rho(i)+rho(i-1)) * dvol(i)
    if (mass < 0.) return ! m(r) < 0 encountered, exit and decrease mcore
 enddo

 return

end subroutine one_shot


!-----------------------------------------------------------------------
!+
!  Calculate density given pressure and entropy using Newton-Raphson
!  method
!+
!-----------------------------------------------------------------------
subroutine get_rho_from_p_s(pres,S,rho)
 use eos, only:entropy
 real, intent(in)  :: pres,S
 real, intent(out) :: rho
 real              :: corr,dSdrho,S_plus_dS,rho_plus_drho
 real, parameter   :: eoserr=1d-9,dfac=1d-12

 rho = 1d-8 ! Initial guess
 corr = huge(corr)

 do while (abs(corr) > eoserr*rho)
    ! First calculate dS/drho
    rho_plus_drho = rho * (1. + dfac)
    S_plus_dS = entropy(rho_plus_drho, pres, ientropy)
    dSdrho = (S_plus_dS - entropy(rho,pres,ientropy)) / (rho_plus_drho - rho)
    corr = ( entropy(rho,pres,ientropy) - S ) / dSdrho
    rho = rho - corr
 enddo

 return

end subroutine get_rho_from_p_s


!-----------------------------------------------------------------------
!+
!  Acceleration from softened potential of stellar core
!+
!-----------------------------------------------------------------------
function gcore(r,rcore)
 use kernel, only:kernel_softening
 real, intent(in) :: r,rcore
 real             :: gcore,dum
 real             :: hsoft,q

 hsoft = 0.5 * rcore
 q = r / hsoft
 call kernel_softening(q**2,q,dum,gcore)
 gcore = gcore / hsoft**2 ! Note: gcore is not multiplied by G or mcore yet.

end function gcore


subroutine calc_mass_from_rho(r,rho,m)
 use physcon, only:pi
 real, intent(in)    :: r(:),rho(:)
 real, intent(inout) :: m(:)
 real                :: densi
 integer             :: i

 m(1) = 0
 do i = 1,size(r)-1
    densi = 0.5*(rho(i) + rho(i+1))
    m(i+1) = m(i) + 4./3. * pi * (r(i+1)**3 - r(i)**3) * densi
 enddo

end subroutine calc_mass_from_rho

end module setfixedentropycore<|MERGE_RESOLUTION|>--- conflicted
+++ resolved
@@ -39,11 +39,7 @@
  integer, intent(out)       :: ierr
  real                       :: mc,msoft,rc,eneguess
  logical                    :: isort_decreasing,iexclude_core_mass
-<<<<<<< HEAD
- integer                    :: i,hidx
-=======
  integer                    :: i,icore
->>>>>>> 98f04c03
 
  ! Output data to be sorted from stellar surface to interior?
  isort_decreasing = .true.     ! Needs to be true if to be read by Phantom
@@ -69,21 +65,12 @@
  ! Make allocatable copies, see instructions of calc_rho_and_pres
  allocate(r_alloc(0:icore+1))
  r_alloc(0) = 0.
-<<<<<<< HEAD
- r_alloc(1:hidx+1) = r(1:hidx+1)
- allocate(rho_alloc(0:hidx))
- rho_alloc(hidx) = rho(hidx)
- allocate(pres_alloc(0:hidx+1))
- pres_alloc(hidx:hidx+1) = pres(hidx:hidx+1)
- call calc_rho_and_pres(r_alloc,mc,m(hidx),rho_alloc,pres_alloc)
-=======
  r_alloc(1:icore+1) = r(1:icore+1)
  allocate(rho_alloc(0:icore))
  rho_alloc(icore) = rho(icore)
  allocate(pres_alloc(0:icore+1))
  pres_alloc(icore:icore+1) = pres(icore:icore+1)
  call calc_rho_and_pres(r_alloc,mc,m(icore),rho_alloc,pres_alloc)
->>>>>>> 98f04c03
  mcore = mc / solarm
  write(*,'(1x,a,f12.5,a)') 'Obtained core mass of ',mcore,' Msun'
  write(*,'(1x,a,f12.5,a)') 'Softened mass is ',m(icore)/solarm-mcore,' Msun'
@@ -182,20 +169,12 @@
 !-----------------------------------------------------------------------
 subroutine one_shot(Sc,r,mcore,msoft,rho,pres,mass)
  use physcon, only:gg,pi
-<<<<<<< HEAD
- !use eos, only:get_rho_from_p_s
-=======
->>>>>>> 98f04c03
  real, intent(in)                               :: Sc,mcore,msoft
  real, allocatable, dimension(:), intent(in)    :: r
  real, allocatable, dimension(:), intent(inout) :: rho,pres
  real, intent(out)                              :: mass
  integer                                        :: i,Nmax
-<<<<<<< HEAD
- real                                           :: hsoft,rhoguess
-=======
  real                                           :: rcore,rhoguess
->>>>>>> 98f04c03
  real, allocatable, dimension(:)                :: dr,dvol
 
  Nmax = size(rho)-1
