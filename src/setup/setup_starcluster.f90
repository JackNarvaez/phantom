--- conflicted
+++ resolved
@@ -11,11 +11,7 @@
 !
 ! :References: Paumard et al. (2006)
 !
-<<<<<<< HEAD
-! :Owner: Yann BERNARD
-=======
 ! :Owner: Yann Bernard
->>>>>>> acc832d8
 !
 ! :Runtime parameters:
 !   - datafile : *filename for star data (m,x,y,z,vx,vy,vz)*
