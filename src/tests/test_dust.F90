!--------------------------------------------------------------------------!
! The Phantom Smoothed Particle Hydrodynamics code, by Daniel Price et al. !
! Copyright (c) 2007-2023 The Authors (see AUTHORS)                        !
! See LICENCE file for usage and distribution conditions                   !
! http://phantomsph.bitbucket.io/                                          !
!--------------------------------------------------------------------------!
module testdust
!
! Unit tests of the dust module
!
! :References:
!   Laibe & Price (2011),  MNRAS 418, 1491
!   Laibe & Price (2012a), MNRAS 420, 2345
!   Laibe & Price (2012b), MNRAS 420, 2365
!   Price & Laibe (2015),  MNRAS 451, 5332
!
! :Owner: Daniel Price
!
! :Runtime parameters: None
!
! :Dependencies: boundary, deriv, dim, dust, energies, eos, growth, io,
!   kernel, mpidomain, mpiutils, options, part, physcon, random, set_dust,
!   step_lf_global, table_utils, testutils, timestep, unifdis, units,
!   vectorutils
!
 use testutils, only:checkval,update_test_scores
 use io,        only:id,master
 implicit none
 public :: test_dust

 public :: test_dustybox

 private

contains

!--------------------------------------------
!+
!  Unit tests of dust physics
!+
!--------------------------------------------
subroutine test_dust(ntests,npass)
<<<<<<< HEAD
#ifdef DUST
 use dust,        only:idrag,init_drag,get_ts,drag_implicit
=======
 use dust,        only:idrag,init_drag,get_ts
>>>>>>> 8f91d070
 use set_dust,    only:set_dustbinfrac
 use physcon,     only:solarm,au
 use units,       only:set_units,unit_density,udist
 use eos,         only:gamma
 use dim,         only:use_dust
 use mpiutils,    only:barrier_mpi
 use options,     only:use_dustfrac
 use table_utils, only:logspace
 use growth,      only:init_growth
 integer, intent(inout) :: ntests,npass
 integer :: nfailed(3),ierr,iregime
 real    :: rhoi,rhogasi,rhodusti,spsoundi,tsi,grainsizei,graindensi

 if (use_dust) then
    if (id==master) write(*,"(/,a)") '--> TESTING DUST MODULE'
 else
    if (id==master) write(*,"(/,a)") '--> SKIPPING DUST TEST (REQUIRES -DDUST)'
    return
 endif

 call set_units(mass=solarm,dist=au,G=1.d0)

 if (id==master) write(*,"(/,a)") '--> testing drag initialisation'

 nfailed = 0
 gamma = 5./3.
 do idrag=1,2
    call init_drag(ierr)
    call checkval(ierr,0,0,nfailed(idrag),'drag initialisation')
 enddo
#ifdef DUSTGROWTH
 call init_growth(ierr)
 call checkval(ierr,0,0,nfailed(3),'growth initialisation')
#endif
 call update_test_scores(ntests,nfailed,npass)

 idrag = 1
 rhoi = 1.e-13/unit_density
 spsoundi = 1.
 grainsizei = 1./udist
 graindensi = 1./unit_density
 rhogasi  = 0.5*rhoi
 rhodusti = 0.5*rhoi
 call get_ts(idrag,1,grainsizei,graindensi,rhogasi,rhodusti,spsoundi,0.,tsi,iregime)
 call checkval(iregime,1,0,nfailed(1),'deltav=0 gives Epstein drag')
 call update_test_scores(ntests,nfailed(1:1),npass)

 !
 ! Test transition between Epstein/Stokes drag
 !
 call test_epsteinstokes(ntests,npass)
 call barrier_mpi()

 if (id==master) write(*,"(/,a)") '--> testing drag with EXPLICIT scheme'
 use_dustfrac = .false.
 !
 ! Test that drag conserves momentum and energy with explicit scheme
 !
 drag_implicit = .false.
 !call test_drag(ntests,npass)
 !call barrier_mpi()

 !
 ! DUSTYBOX test with explicit scheme
 !
 drag_implicit = .false.
 !call test_dustybox(ntests,npass)
 !call barrier_mpi()

 if (id==master) write(*,"(/,a)") '--> testing DRAG with IMPLICIT scheme'
 !
 ! Test that drag conserves momentum and energy with implicit scheme
 !
 drag_implicit = .true.
 call test_drag(ntests,npass)
 call barrier_mpi()

 !
 ! DUSTYBOX test with explicit scheme
 !
 drag_implicit = .true.
 !call test_dustybox(ntests,npass)
 !call barrier_mpi()

 !
 ! DUSTYDIFFUSE test
 !
 use_dustfrac = .true.
 call test_dustydiffuse(ntests,npass)
 call barrier_mpi()

 if (id==master) write(*,"(/,a)") '<-- DUST TEST COMPLETE'

end subroutine test_dust

!----------------------------------------------------
!+
!  Dustybox test from Laibe & Price (2011, 2012a,b)
!  This tests the *two fluid* dust algorithm
!+
!----------------------------------------------------
subroutine test_dustybox(ntests,npass)
 use boundary,       only:set_boundary,xmin,xmax,ymin,ymax,zmin,zmax,dxbound,dybound,dzbound
 use kernel,         only:hfact_default
 use part,           only:init_part,igas,idust,npart,xyzh,vxyzu,npartoftype,massoftype,set_particle_type,&
                          fxyzu,iphase,iamdust,maxtypes,ndusttypes,periodic
 use step_lf_global, only:step,init_step
 use deriv,          only:get_derivs_global
 use energies,       only:compute_energies,ekin
 use testutils,      only:checkvalbuf,checkvalbuf_end
 use eos,            only:ieos,polyk,gamma
 use dust,           only:K_code,idrag
 use options,        only:alpha,alphamax
 use unifdis,        only:set_unifdis
 use dim,            only:periodic,mhd,use_dust,use_dustgrowth
 use timestep,       only:dtmax
 use io,             only:iverbose
 use mpiutils,       only:reduceall_mpi
 use kernel,         only:kernelname
 use mpidomain,      only:i_belong
 use part,           only:dustgasprop
 use growth,         only:ifrag
 integer, intent(inout) :: ntests,npass
 integer(kind=8) :: npartoftypetot(maxtypes)
 integer :: nx, itype, npart_previous, i, j, nsteps
 real :: deltax, dz, hfact, totmass, rhozero
 integer         :: ncheck(6),nerr(6)
 real            :: errmax(6)
 real, parameter :: toldv = 2.e-4
 real :: t, dt, dtext, dtnew
 real :: vg, vd, deltav, ekin_exact, fd
 real :: tol,tolvg,tolfg,tolfd

 if (index(kernelname,'quintic') /= 0) then
    tol = 1.e-5; tolvg = 2.5e-5; tolfg = 3.3e-4; tolfd = 3.3e-4
 else
    tol = 1.e-4; tolvg = 1.e-4; tolfg = 3.e-3; tolfd = 3.e-3
 endif

 if (periodic .and. use_dust) then
    if (id==master) write(*,"(/,a)") '--> testing DUSTYBOX'
 else
    if (id==master) write(*,"(/,a)") '--> skipping DUSTYBOX (need -DPERIODIC and -DDUST)'
    return
 endif

 if (use_dustgrowth .and. id==master) write(*,"(/,a)") '--> Adding dv interpolation test'

 !
 ! setup for dustybox problem
 !
 call init_part()
 nx = 32
 deltax = 1./nx
 dz = 2.*sqrt(6.)/nx
 call set_boundary(-0.5,0.5,-0.25,0.25,-dz,dz)
 hfact = hfact_default
 rhozero = 1.
 totmass = rhozero*dxbound*dybound*dzbound
 npart = 0
 itype = igas
 npart_previous = npart
 call set_unifdis('closepacked',id,master,xmin,xmax,ymin,ymax,zmin,zmax,&
                  deltax,hfact,npart,xyzh,periodic,verbose=.false.,mask=i_belong)
 do i=npart_previous+1,npart
    call set_particle_type(i,itype)
    vxyzu(:,i) = 0.
    if (iamdust(iphase(i))) then
       vxyzu(1,i) = 1.
    endif
 enddo
 npartoftype(itype) = npart - npart_previous
 npartoftypetot(itype) = reduceall_mpi('+',npartoftype(itype))
 massoftype(itype) = totmass/npartoftypetot(itype)

 ndusttypes = 1         ! only works with one dust type currently
 do j=1,ndusttypes
    itype = idust + j - 1
    npart_previous = npart
    call set_unifdis('closepacked',id,master,xmin,xmax,ymin,ymax,zmin,zmax,&
                     deltax,hfact,npart,xyzh,periodic,verbose=.false.,mask=i_belong)
    do i=npart_previous+1,npart
       call set_particle_type(i,itype)
       vxyzu(:,i) = 0.
       if (iamdust(iphase(i))) then
          vxyzu(1,i) = 1.
       endif
    enddo
    npartoftype(itype) = npart - npart_previous
    npartoftypetot(itype) = reduceall_mpi('+',npartoftype(itype))
    massoftype(itype) = totmass/npartoftypetot(itype)
 enddo

 !
 ! runtime parameters
 !
 K_code = 0.35
 ieos = 1
 idrag = 2
 if (use_dustgrowth) ifrag = -1
 polyk = 1.
 gamma = 1.
 alpha = 0.
 alphamax = 0.
 iverbose = 0
 !
 ! call derivs the first time around
 !
 dt = 1.e-3
 nsteps = 100
 t = 0
 dtmax = nsteps*dt
 call get_derivs_global()
 !
 ! run dustybox problem
 !
 ncheck(:) = 0
 nerr(:) = 0
 errmax(:) = 0.
 call init_step(npart,t,dtmax)
 do i=1,nsteps
    t = t + dt
    dtext = dt
    !print*,'t = ',t
    call step(npart,npart,t,dt,dtext,dtnew)
    call compute_energies(t)

    deltav = exp(-2.*K_code(1)*t)
    vg = 0.5*(1. - deltav)
    vd = 0.5*(1. + deltav)
    fd = K_code(1)*(vg - vd)
    do j=1,npart
       if (iamdust(iphase(j))) then
          call checkvalbuf(vxyzu(1,j),vd,tol,'vd',nerr(1),ncheck(1),errmax(1))
          call checkvalbuf(fxyzu(1,j),fd,tolfd,'fd',nerr(2),ncheck(2),errmax(2))
          if (use_dustgrowth) then
             call checkvalbuf(dustgasprop(4,j),deltav,toldv,'dv',nerr(6),ncheck(6),errmax(6))
          endif
       else
          call checkvalbuf(vxyzu(1,j),vg,tolvg,'vg',nerr(3),ncheck(3),errmax(3))
          call checkvalbuf(fxyzu(1,j),-fd,tolfg,'fg',nerr(4),ncheck(4),errmax(4))
       endif
    enddo
    !call checkval(npart/2-1,vxyzu(1,1:npart),vg,tolvg,nerr(2),'vg')
    ekin_exact = 0.5*totmass*(vd**2 + vg**2)
    !print*,' step ',i,'t = ',t,' ekin should be ',ekin_exact, ' got ',ekin,(ekin-ekin_exact)/ekin_exact
    call checkvalbuf(ekin,ekin_exact,tol,'ekin',nerr(5),ncheck(5),errmax(5))
 enddo
 call checkvalbuf_end('dust velocities match exact solution',ncheck(1),nerr(1),errmax(1),tol)
 call checkvalbuf_end('dust accel matches exact solution',   ncheck(2),nerr(2),errmax(2),tolfd)
 call checkvalbuf_end('gas velocities match exact solution',ncheck(3),nerr(3),errmax(3),tolvg)
 call checkvalbuf_end('gas accel matches exact solution',   ncheck(4),nerr(4),errmax(4),tolfg)
 call checkvalbuf_end('kinetic energy decay matches exact',ncheck(5),nerr(5),errmax(5),tol)
 if (use_dustgrowth) then
    call checkvalbuf_end('interpolated dv matches exact solution',ncheck(6),nerr(6),errmax(6),toldv)
 endif

 if (use_dustgrowth) then
    call update_test_scores(ntests,nerr(1:6),npass)
 else
    call update_test_scores(ntests,nerr(1:5),npass)
 endif

end subroutine test_dustybox

!----------------------------------------------------
!+
!  3D dust diffusion test from Price & Laibe (2015)
!+
!----------------------------------------------------
subroutine test_dustydiffuse(ntests,npass)
 use dim,       only:periodic,maxtypes,mhd,use_dust,maxdustsmall
 use part,      only:init_part,hfact,npart,npartoftype,massoftype,igas,dustfrac,ddustevol,dustevol,&
                     xyzh,vxyzu,fext,fxyzu,set_particle_type,rhoh,ndusttypes,ndustsmall
 use kernel,    only:hfact_default
 use eos,       only:gamma,polyk,ieos
 use dust,      only:K_code,idrag
 use boundary,  only:dxbound,dybound,dzbound,xmin,xmax,ymin,ymax,zmin,zmax,set_boundary
 use io,        only:iverbose
 use unifdis,   only:set_unifdis
 use deriv,     only:get_derivs_global
 use testutils, only:checkvalbuf,checkvalbuf_end
 use mpiutils,  only:reduceall_mpi
 use mpidomain, only:i_belong
 integer, intent(inout) :: ntests,npass
 integer(kind=8) :: npartoftypetot(maxtypes)
 integer :: nx,j,i,n,nsteps
 integer :: nerr(1),ncheck(1)
 integer :: eps_type
 real    :: errmax(1)
 real    :: deltax,rhozero,totmass,dt,time,tmax
 real    :: epstot,epsi(maxdustsmall),rc,rc2,r2,A,B,eta
 real    :: erri,exact,errl2,term,tol
 real,allocatable   :: ddustevol_prev(:,:)
 logical, parameter :: do_output = .false.
 real,    parameter :: t_write(5) = (/0.1,0.3,1.0,3.0,10.0/)

 if (use_dust .and. periodic) then
    if (id==master) write(*,"(/,a)") '--> testing DUSTYDIFFUSE'
 else
    if (id==master) write(*,"(/,a)") '--> skipping DUSTYDIFFUSE (need -DDUST and -DPERIODIC)'
    return
 endif
 !
 ! setup uniform box
 !
 nx = 32
 deltax = 1./nx
 call init_part()
 call set_boundary(-0.5,0.5,-0.5,0.5,-0.5,0.5)
 hfact = hfact_default
 rhozero = 3.
 totmass = rhozero*dxbound*dybound*dzbound
 time  = 0.
 ndustsmall = maxdustsmall
 ndusttypes = ndustsmall
 iverbose = 2
 call set_unifdis('cubic',id,master,xmin,xmax,ymin,ymax,zmin,zmax,&
                  deltax,hfact,npart,xyzh,periodic,verbose=.false.,mask=i_belong)
 npartoftype(igas) = npart
 npartoftypetot(igas) = reduceall_mpi('+',npartoftype(igas))
 massoftype(igas)  = totmass/npartoftypetot(igas)
 allocate(ddustevol_prev(ndustsmall,npart))
 vxyzu = 0.
 !
 ! runtime options
 !
 K_code = 0.1
 ieos = 1
 idrag = 3
 polyk = 1.
 gamma = 1.
 iverbose = 0

 !
 ! setup dust fraction in the box
 !
 epstot = 0.1

 eps_type = 2
 select case(eps_type)
 case(1)
    !--Equal dust fractions
    epsi(:) = epstot/real(ndustsmall)
 case(2)
    !--Unequal dust fractions
    epsi = 0.
    do i=1,ndustsmall
       epsi(i) = 1./real(i)
    enddo
    if (ndustsmall > 0) epsi = epstot/sum(epsi)*epsi
 case default
    print*,'ERROR: eps_type not valid!'
    return
 end select

 !--check that individual dust fractions add up to the total dust fraction
 nerr = 0
 call checkval(sum(epsi),epstot,1.e-14,nerr(1),'sum(epsilon_k) = epsilon')
 ntests = ntests + 1
 if (nerr(1)==0) npass = npass + 1

 rc   = 0.25
 rc2  = rc**2
 dustfrac = 0.
 do i=1,npart
    r2 = dot_product(xyzh(1:3,i),xyzh(1:3,i))
    if (r2 < rc2) then
       dustfrac(1:ndustsmall,i) = epsi(:)*(1. - r2/rc2)
    endif
    call set_particle_type(i,igas)
 enddo

 ! factors in exact solution (Eq. 51 in PL15)
 B = rc2/epstot
 A = epstot*B**0.6
 eta = 0.1

 !
 ! evolve only the dust fraction with a simple predictor-corrector scheme
 !
 dt = 0.05
 tmax = 10.
 nsteps = nint(tmax/dt)
 dt = tmax/nsteps
 do i=1,npart
!--sqrt(epsilon/1-epsilon) method (Ballabio et al. 2018)
    dustevol(:,i) = sqrt(dustfrac(1:ndustsmall,i)/(1.-dustfrac(1:ndustsmall,i)))
 enddo
 fxyzu = 0.
 fext = 0.
 call get_derivs_global()

 if (do_output) call write_file(time,xyzh,dustfrac,npart)

 nerr = 0
 ncheck = 0
 errmax = 0.
 do j=1,nsteps
    time = j*dt
    !$omp parallel do private(i)
    do i=1,npart
       ddustevol_prev(:,i) = ddustevol(:,i)
       dustevol(:,i) = dustevol(:,i) + dt*ddustevol(:,i)
!------------------------------------------------
!--sqrt(epsilon/1-epsilon) method (Ballabio et al. 2018)
       dustfrac(1:ndustsmall,i) = dustevol(:,i)**2/(1.+dustevol(:,i)**2)
    enddo
    !$omp end parallel do
    call get_derivs_global()
    !$omp parallel do private(i)
    do i=1,npart
       dustevol(:,i) = dustevol(:,i) + 0.5*dt*(ddustevol(:,i) - ddustevol_prev(:,i))
    enddo
    !$omp end parallel do

    !
    ! check solution matches the analytic solution at each timestep
    !
    term = 10.*eta*time + B
    n = 0
    errl2 = 0.
    !$omp parallel do private(i,r2,exact,erri) reduction(+:errl2,n)
    do i=1,npart
       r2 = dot_product(xyzh(1:3,i),xyzh(1:3,i))
       exact = A*abs(term)**(-0.6) - r2/term
       if (exact > 0.) then
          erri  = sum(dustfrac(:,i)) - exact
          errl2 = errl2 + erri*erri
          n = n + 1
       endif
    enddo
    !$omp end parallel do
    errl2 = sqrt(errl2/n)
    tol = 2.6e-3 !1.5e-3/(1. + time)  ! take tolerance down with time
    call checkvalbuf(errl2,0.,tol,'L2 err',nerr(1),ncheck(1),errmax(1))
    !
    ! write solution to file if necessary
    !
    if (do_output .and. any(abs(t_write-time) < 0.01*dt)) call write_file(time,xyzh,dustfrac,npart)
 enddo
 call checkvalbuf_end('dust diffusion matches exact solution',ncheck(1),nerr(1),errmax(1),tol)
 call update_test_scores(ntests,nerr(1:1),npass)
 !
 ! clean up dog poo
 !
 dustevol  = 0.
 dustfrac  = 0.
 ddustevol = 0.
 if (allocated(ddustevol_prev)) deallocate(ddustevol_prev)

end subroutine test_dustydiffuse

!---------------------------------------------------------------------------------
!+
!  check that drag implementation conserves momentum, angular momentum and energy
!+
!---------------------------------------------------------------------------------
subroutine test_drag(ntests,npass)
 use dim,         only:periodic,maxtypes,maxvxyzu,maxdustlarge,use_dustgrowth
 use part,        only:init_part,hfact,npart,npartoftype,massoftype,igas,&
                       xyzh,vxyzu,fext,fxyzu,set_particle_type,rhoh,dustprop,&
                       idust,iphase,iamtype,ndusttypes,grainsize,graindens
 use options,     only:use_dustfrac
 use eos,         only:polyk,ieos
 use kernel,      only:hfact_default
 use dust,        only:K_code,idrag,drag_implicit
 use boundary,    only:dxbound,dybound,dzbound,xmin,xmax,ymin,ymax,zmin,zmax,set_boundary
 use io,          only:iverbose
 use unifdis,     only:set_unifdis
 use deriv,       only:get_derivs_global
 use mpiutils,    only:reduceall_mpi
 use random,      only:ran2
 use vectorutils, only:cross_product3D
 use units,       only:udist,unit_density
 use mpidomain,   only:i_belong
 integer, intent(inout) :: ntests,npass
 integer(kind=8) :: npartoftypetot(maxtypes)
 integer :: nx,i,j,nfailed(7),itype,iseed,npart_previous,iu
 real    :: da(3),dl(3),temp(3)
 real    :: psep,time,rhozero,totmass,dekin,deint

 real, parameter :: tol_mom = 5.e-4
 real, parameter :: tol_ang = 5.e-4
 real, parameter :: tol_enj = 5.e-4

 if (id==master) write(*,"(/,a)") '--> testing DUST DRAG'
!
! set up particles in random distribution
!
 nx = 50
 psep = 1./nx
 iseed= -14255
 call init_part()
 call set_boundary(xmin,xmax,ymin,ymax,zmin)
 hfact = hfact_default
 rhozero = 3.
 totmass = rhozero*dxbound*dybound*dzbound
 time  = 0.
 if (maxvxyzu < 4) then
    ieos = 1
    polyk = 1.
 else
    ieos = 2
 endif
 iverbose = 2
 use_dustfrac = .false.
 iu = 4

 call set_unifdis('random',id,master,xmin,xmax,ymin,ymax,zmin,zmax,&
                      psep,hfact,npart,xyzh,periodic,verbose=.false.,mask=i_belong)
 npartoftype(igas) = npart
 npartoftypetot(igas) = reduceall_mpi('+',npartoftype(igas))
 massoftype(igas) = totmass/npartoftypetot(igas)

 do i=1,npart
    call set_particle_type(i,igas)
    vxyzu(1:3,i) = (/ran2(iseed),ran2(iseed),ran2(iseed)/)
    if (maxvxyzu >= 4) vxyzu(iu,i) = ran2(iseed)
 enddo

 ndusttypes = maxdustlarge
 do j=1,ndusttypes
    grainsize(j) = j*1./udist
    graindens(j) = 1./unit_density
    npart_previous = npart
    call set_unifdis('random',id,master,xmin,xmax,ymin,ymax,zmin,zmax,&
                         3.*psep,hfact,npart,xyzh,periodic,verbose=.false.,mask=i_belong)

    itype = idust + j - 1
    do i=npart_previous+1,npart
       call set_particle_type(i,itype)
       vxyzu(1:3,i) = (/ran2(iseed),ran2(iseed),ran2(iseed)/)
       if (maxvxyzu >= 4) vxyzu(iu,i) = 0.
    enddo
    npartoftype(itype) = npart - npart_previous
    npartoftypetot(itype) = reduceall_mpi('+',npartoftype(itype))
    massoftype(itype) = totmass/npartoftypetot(itype)
 enddo

 if (use_dustgrowth) then
    dustprop(:,:) = 0.
    dustprop(1,:) = grainsize(1)
    dustprop(2,:) = graindens(1)
 endif
!
! call derivatives
!
 idrag=1
 if (idrag==2) K_code = 100.

 fext = 0.
 fxyzu = 0.
 call get_derivs_global(dt=1.)
 if(drag_implicit) call get_derivs_global(dt=1.)

!
! check that momentum and energy are conserved
!
 da(:) = 0.
 dl(:) = 0.
 dekin = 0.
 deint = 0.
 do i=1,npart
    itype = iamtype(iphase(i))
    da(:) = da(:) + massoftype(itype)*fxyzu(1:3,i)
    if (.not.periodic) then !the angular momentum is not conserved for particle systems with periodic boundary conditions
       call cross_product3D(xyzh(1:3,i),fxyzu(1:3,i),temp)
       dl(:) = dl(:) + massoftype(itype)*temp(:)
    endif
    if (maxvxyzu >= 4) then
       dekin  = dekin  + massoftype(itype)*dot_product(vxyzu(1:3,i),fxyzu(1:3,i))
       deint  = deint  + massoftype(itype)*fxyzu(iu,i)
    endif
 enddo

 da = reduceall_mpi('+', da)
 dl = reduceall_mpi('+', dl)
 dekin = reduceall_mpi('+', dekin)
 deint = reduceall_mpi('+', deint)

 nfailed=0
 call checkval(da(1),0.,tol_mom,nfailed(1),'acceleration from drag conserves momentum(x)')
 call checkval(da(2),0.,tol_mom,nfailed(2),'acceleration from drag conserves momentum(y)')
 call checkval(da(3),0.,tol_mom,nfailed(3),'acceleration from drag conserves momentum(z)')
 if (.not.periodic) then
    call checkval(dl(1),0.,tol_ang,nfailed(4),'acceleration from drag conserves angular momentum(x)')
    call checkval(dl(2),0.,tol_ang,nfailed(5),'acceleration from drag conserves angular momentum(y)')
    call checkval(dl(3),0.,tol_ang,nfailed(6),'acceleration from drag conserves angular momentum(z)')
 endif
 if (maxvxyzu >= 4) call checkval(dekin+deint,0.,tol_enj,nfailed(7),'acceleration from drag conserves energy')

 call update_test_scores(ntests,nfailed,npass)

end subroutine test_drag

!---------------------------------------------------------
!+
!  check that the Epstein/Stokes transition is continuous
!+
!---------------------------------------------------------
subroutine test_epsteinstokes(ntests,npass)
 use dust,      only:idrag,get_ts
 use units,     only:unit_density,unit_velocity,utime,udist
 use physcon,   only:years,kb_on_mh,pi
 use testutils, only:checkval,checkvalbuf,checkvalbuf_end
 integer, intent(inout) :: ntests,npass
 integer :: iregime,i,j,nfailed(1),ncheck
 integer, parameter :: npts=1001, nrhopts = 11
 real :: rhogas,spsoundi,tsi,ts1,deltav,tol,grainsizei,graindensi
 real :: smin,smax,ds,rhomin,rhomax,drho,psi,exact,err,errmax
 logical :: write_output = .false.
 character(len=60) :: filename
 integer, parameter :: lu = 36

 if (id==master) write(*,"(/,a)") '--> testing Epstein/Stokes drag transition'

 idrag = 1
 spsoundi = 6.e4/unit_velocity
 deltav = 1.e-2*spsoundi
 graindensi = 1./unit_density
 !print*,' T = ',(6.e4)**2/kb_on_mh*2.,' delta v/cs = ',deltav/spsoundi
 smin = 1.e-6 ! cgs units
 smax = 1.e8
 rhomin = 1.e-19  ! cgs units
 rhomax = 1.e-09
 ds = (log10(smax) - log10(smin))/real(npts-1)
 drho = (log10(rhomax) - log10(rhomin))/real(nrhopts-1)

 do j=1,nrhopts
    rhogas = rhomin*10**((j-1)*drho)/unit_density
    if (write_output) then
       write(filename,"(a,1pe8.2,a)") 'ts-rho',rhogas*unit_density,'.out'
       open(unit=lu,file=filename,status='replace')
       print "(a)",' writing '//trim(filename)
    endif
    write(filename,"(a,1pe8.2)") 'rho=',rhogas*unit_density
    ncheck = 0
    nfailed = 0
    errmax = 0.
    tol = 6.3e-2
    ts1 = 0.
    do i=1,npts
       grainsizei = smin*10**((i-1)*ds)/udist
       !--no need to test drag transition 'ndusttypes' times...once is enough
       call get_ts(idrag,1,grainsizei,graindensi,rhogas,0.,spsoundi,deltav**2,tsi,iregime)
       !print*,'s = ',grainsizei,' ts = ',tsi*utime/years,',yr ',iregime

       if (i > 1) call checkvalbuf((tsi-ts1)/abs(tsi),0.,tol,'ts is continuous into Stokes regime',nfailed(1),ncheck,errmax)
       ts1 = tsi
       if (write_output) write(lu,*) grainsizei,tsi*utime/years,iregime
    enddo
    if (write_output) close(lu)
    call checkvalbuf_end('ts is continuous into Stokes regime: '//trim(filename),ncheck,nfailed(1),errmax,tol)
    call update_test_scores(ntests,nfailed(1:1),npass)
 enddo

 !
 ! graph of variation with delta v / cs
 !
 grainsizei = 0.1/udist
 rhogas = 1.e-13/unit_density
 smin = 0.
 smax = 10.
 ds = (smax-smin)/real(npts-1)
 err = 0.
 if (write_output) open(unit=lu,file='ts-deltav.out',status='replace')
 do i=1,npts
    deltav = (smin + (i-1)*ds)*spsoundi
    call get_ts(idrag,1,grainsizei,graindensi,rhogas,0.,spsoundi,deltav**2,tsi,iregime)
    psi = sqrt(0.5)*deltav/spsoundi
    if (i==1) then
       ts1 = tsi
    else
       ! exact non-linear Epstein drag formula
       exact = 20./3./sqrt(pi)/(deltav/spsoundi* &
                ((1./psi + 1./(2.*psi**3))*exp(-psi**2) &
               + (1. + 1./psi**2 - 1./(4.*psi**4))*sqrt(pi)*erf(psi)))
       err = err + (tsi/ts1 - exact)**2
    endif
    if (write_output) write(lu,*) deltav/spsoundi,tsi/ts1,iregime
 enddo
 err = sqrt(err/npts)
 call checkval(err,0.,3.9e-3,nfailed(1),'Epstein drag formula matches non-linear solution')
 call update_test_scores(ntests,nfailed(1:1),npass)

 if (write_output) close(lu)

end subroutine test_epsteinstokes

!---------------------------------------------------
!+
!  write an output file with r, dustfrac in table
!  this is what is shown in Phantom paper
!+
!---------------------------------------------------
subroutine write_file(time,xyzh,dustfrac,npart)
 use dim,  only:maxp
 use part, only:ndusttypes
 real, intent(in)     :: time
 real, intent(in)    :: xyzh(:,:),dustfrac(:,:)
 integer, intent(in) :: npart
 character(len=30)   :: filename,str1,str2,fmt1
 integer :: i,lu
 real    :: r2,dustfracsum(maxp)

 write(str1,"(f5.1)") time
 if (ndusttypes>1) then
    write(str2,"(I5)") ndusttypes+2
    dustfracsum = sum(dustfrac,1)
 else
    write(str2,"(I5)") ndusttypes+1
 endif
 filename = 'dustfrac_t'//trim(adjustl(str1))//'.txt'
 fmt1 = '('//trim(adjustl(str2))//'F15.8)'
 open(newunit=lu,file=filename,status='replace')
 print*,' writing '//filename
 write(lu,*) time
 do i=1,npart
    r2 = dot_product(xyzh(1:3,i),xyzh(1:3,i))
    if (ndusttypes>1) then
       write(lu,fmt1) sqrt(r2),dustfracsum(i),dustfrac(:,i)
    else
       write(lu,fmt1) sqrt(r2),dustfrac(:,i)
    endif
 enddo
 close(lu)

end subroutine write_file

end module testdust<|MERGE_RESOLUTION|>--- conflicted
+++ resolved
@@ -40,12 +40,7 @@
 !+
 !--------------------------------------------
 subroutine test_dust(ntests,npass)
-<<<<<<< HEAD
-#ifdef DUST
  use dust,        only:idrag,init_drag,get_ts,drag_implicit
-=======
- use dust,        only:idrag,init_drag,get_ts
->>>>>>> 8f91d070
  use set_dust,    only:set_dustbinfrac
  use physcon,     only:solarm,au
  use units,       only:set_units,unit_density,udist
@@ -105,15 +100,15 @@
  ! Test that drag conserves momentum and energy with explicit scheme
  !
  drag_implicit = .false.
- !call test_drag(ntests,npass)
- !call barrier_mpi()
+ call test_drag(ntests,npass)
+ call barrier_mpi()
 
  !
  ! DUSTYBOX test with explicit scheme
  !
  drag_implicit = .false.
- !call test_dustybox(ntests,npass)
- !call barrier_mpi()
+ call test_dustybox(ntests,npass)
+ call barrier_mpi()
 
  if (id==master) write(*,"(/,a)") '--> testing DRAG with IMPLICIT scheme'
  !
@@ -127,8 +122,8 @@
  ! DUSTYBOX test with explicit scheme
  !
  drag_implicit = .true.
- !call test_dustybox(ntests,npass)
- !call barrier_mpi()
+ call test_dustybox(ntests,npass)
+ call barrier_mpi()
 
  !
  ! DUSTYDIFFUSE test
@@ -512,7 +507,7 @@
  use options,     only:use_dustfrac
  use eos,         only:polyk,ieos
  use kernel,      only:hfact_default
- use dust,        only:K_code,idrag,drag_implicit
+ use dust,        only:K_code,idrag
  use boundary,    only:dxbound,dybound,dzbound,xmin,xmax,ymin,ymax,zmin,zmax,set_boundary
  use io,          only:iverbose
  use unifdis,     only:set_unifdis
@@ -528,9 +523,9 @@
  real    :: da(3),dl(3),temp(3)
  real    :: psep,time,rhozero,totmass,dekin,deint
 
- real, parameter :: tol_mom = 5.e-4
+ real, parameter :: tol_mom = 1.e-7
  real, parameter :: tol_ang = 5.e-4
- real, parameter :: tol_enj = 5.e-4
+ real, parameter :: tol_enj = 1.e-6
 
  if (id==master) write(*,"(/,a)") '--> testing DUST DRAG'
 !
@@ -600,7 +595,7 @@
  fext = 0.
  fxyzu = 0.
  call get_derivs_global(dt=1.)
- if(drag_implicit) call get_derivs_global(dt=1.)
+ !if(drag_implicit) call get_derivs_global(dt=1.)
 
 !
 ! check that momentum and energy are conserved
