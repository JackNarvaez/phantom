!--------------------------------------------------------------------------!
! The Phantom Smoothed Particle Hydrodynamics code, by Daniel Price et al. !
! Copyright (c) 2007-2020 The Authors (see AUTHORS)                        !
! See LICENCE file for usage and distribution conditions                   !
! http://phantomsph.bitbucket.io/                                          !
!--------------------------------------------------------------------------!
!+
!  MODULE: writeheader
!
!  DESCRIPTION: writes runtime header to the logfile
!
!  REFERENCES: None
!
!  OWNER: Daniel Price
!
!  $Id$
!
!  RUNTIME PARAMETERS: None
!
!  DEPENDENCIES: boundary, dim, dust, eos, gitinfo, growth, io, kernel,
!    options, part, physcon, readwrite_infile, units, viscosity
!+
!--------------------------------------------------------------------------
module writeheader
 implicit none
 public :: write_header,write_codeinfo

 private

contains

!-----------------------------------------------------------------
!+
!  pretty print code header
!+
!-----------------------------------------------------------------
subroutine write_codeinfo(iunit)
 use dim,     only:phantom_version_string
 use gitinfo, only:get_and_print_gitinfo
 integer, intent(in) :: iunit
!
!--write out code name, version and time
!
 write(iunit,10) trim(phantom_version_string)

10 format(/, &
   "  _ \  |                 |                    ___|   _ \  |   |",/, &
   " |   | __ \   _` | __ \  __|  _ \  __ `__ \ \___ \  |   | |   |",/, &
   " ___/  | | | (   | |   | |   (   | |   |   |      | ___/  ___ |",/, &
   "_|    _| |_|\__,_|_|  _|\__|\___/ _|  _|  _|_____/ _|    _|  _|",/, &
   "              ___                         , _               ",/, &
   " |)          (|  \  _,        o  _ |\    /|/ \ ,_  o  _   _ ",/, &
   " |/\_|  |     |   |/ |  /|/|  | |/ |/     |__//  | | /   |/ ",/, &
   "  \/  \/|/   (\__/ \/|_/ | |_/|/|_/|_/    |      |/|/\__/|_/",/, &
   "       (|                                                   ",//,  &
   " Version: ",a)
!
!--write info on latest git commit
!
 call get_and_print_gitinfo(iunit)

end subroutine write_codeinfo

!-----------------------------------------------------------------
!+
!  This subroutine writes header to logfile / screen
!  with the main parameters used for the run
!
!  icall = 1 (before particle have been set up)
!  icall = 2 (after particle setup)
!+
!-----------------------------------------------------------------
<<<<<<< HEAD
 use dim,              only:maxp,maxvxyzu,maxalpha,ndivcurlv,mhd_nonideal,nalpha,use_dustgrowth,gr
=======
subroutine write_header(icall,infile,evfile,logfile,dumpfile,ntot)
 use dim,              only:maxp,maxvxyzu,maxalpha,ndivcurlv,mhd_nonideal,nalpha,use_dust,use_dustgrowth
>>>>>>> 47e2224e
 use io,               only:iprint
 use boundary,         only:xmin,xmax,ymin,ymax,zmin,zmax
 use options,          only:tolh,alpha,alphau,alphaB,ieos,alphamax,use_dustfrac
 use part,             only:hfact,massoftype,mhd,maxBevol,&
                            gravity,h2chemistry,periodic,npartoftype,massoftype,&
                            labeltype,maxtypes
 use eos,              only:eosinfo
 use readwrite_infile, only:write_infile
 use physcon,          only:pi
 use kernel,           only:kernelname,radkern
 use viscosity,        only:irealvisc,viscinfo
 use units,            only:print_units
 use dust,             only:print_dustinfo
<<<<<<< HEAD
#ifdef DUSTGROWTH
 use growth,                   only:print_growthinfo
#endif
#endif
#ifdef GR
 use metric_tools,     only:print_metricinfo
#endif
=======
 use growth,           only:print_growthinfo
>>>>>>> 47e2224e
 integer                      :: Nneigh,i
 integer,          intent(in) :: icall
 character(len=*), intent(in) :: infile,evfile,logfile,dumpfile
 integer(kind=8),  intent(in), optional :: ntot
 character(len=10) :: startdate, starttime

!-----------------------------------------------------------------------
! 1st header after options have been read, but before particle setup
!-----------------------------------------------------------------------

 if (icall==1) then

    call date_and_time(startdate,starttime)
    startdate = startdate(7:8)//'/'//startdate(5:6)//'/'//startdate(1:4)
    starttime = starttime(1:2)//':'//starttime(3:4)//':'//starttime(5:)
    write(iprint,"(' Started on ',a,' at ',a)") startdate,starttime

    write(iprint, 20) trim(infile),trim(evfile),trim(logfile)
    if (iprint /= 6) write(*, 20) trim(infile),trim(evfile),trim(logfile)
20  format(/,                                &
      ' Read input from   : ',a,/,        &
      ' Writing energy to : ',a,/,        &
      ' Writing log to    : ',a,/)
!
!--write the input file into the run log
!
    call write_infile(infile,logfile,evfile,dumpfile,iprint,iprint)

!----------------------------------------------
! 2nd header after particles have been setup
!----------------------------------------------

 elseif (icall==2) then
!
!--number of particles
!
    if (present(ntot)) then
       write(iprint,"(/,' Number of particles = ',i12)") ntot
       do i = 1,maxtypes
          if (npartoftype(i) > 0) then
             write(iprint,"(1x,3a,i12,a,es14.6)") &
                "Number & mass of ",labeltype(i)," particles: ", npartoftype(i),", ",massoftype(i)
          endif
       enddo
       write(iprint,"(a)") " "
    endif
    if (periodic) then
       write(iprint,"(1x,a)") 'Periodic boundaries: '
       if (abs(xmin) > 1.0d4 .or. abs(xmax) > 1.0d4 .or. &
           abs(ymin) > 1.0d4 .or. abs(ymax) > 1.0d4 .or. &
           abs(zmin) > 1.0d4 .or. abs(zmax) > 1.0d4      ) then
          write(iprint,"(2x,2(a,es14.6))") 'xmin = ',xmin,' xmax = ',xmax
          write(iprint,"(2x,2(a,es14.6))") 'ymin = ',ymin,' ymax = ',ymax
          write(iprint,"(2x,2(a,es14.6))") 'zmin = ',zmin,' zmax = ',zmax
       else
          write(iprint,"(2x,2(a,f10.5))")  'xmin = ',xmin,' xmax = ',xmax
          write(iprint,"(2x,2(a,f10.5))")  'ymin = ',ymin,' ymax = ',ymax
          write(iprint,"(2x,2(a,f10.5))")  'zmin = ',zmin,' zmax = ',zmax
       endif
    else
       write(iprint,"(a)") ' No boundaries set '
    endif

    write(iprint,"(/,a)") ' Using '//trim(kernelname)//' kernel'

    Nneigh = nint(4./3.*pi*(radkern*hfact)**3)
    write(iprint,50) hfact, massoftype(1), tolh, Nneigh
50  format(6x,' h = ',f5.2,'*[',es9.2,'/rho]^(1/3); htol = ',es9.2,/ &
           6x,' Number of neighbours = ',i4)
!
!--MHD compile time options
!
    if (mhd) then
       if (maxBevol==4) then
          write(iprint,60) 'B/rho with cleaning'
       else
          write(iprint,60) 'B/rho'
       endif
60     format(/,' Magnetic fields are ON, evolving ',a)
    endif
    if (gravity)     write(iprint,"(1x,a)") 'Self-gravity is ON'
    if (h2chemistry) write(iprint,"(1x,a)") 'H2 Chemistry is ON'
    if (use_dustfrac) write(iprint,"(1x,a)") 'One-fluid dust is ON'
    if (use_dustgrowth) write(iprint,"(1x,a)") 'Dust growth is ON'

    call eosinfo(ieos,iprint)

    if (maxalpha==maxp) then
       if (nalpha >= 2) then
          write(iprint,"(2(a,f10.6))") ' Art. viscosity w/Cullen & Dehnen switch    : alpha  = ',alpha,' ->',alphamax
       else
          write(iprint,"(2(a,f10.6))") ' Art. visc. w/Morris & Monaghan switch      : alpha  = ',alpha,' ->',alphamax
       endif
    else
       write(iprint,"(a,f10.6)") ' Artificial viscosity                       : alpha  = ',alpha
    endif
    if (mhd) then
       write(iprint,"(a,f10.6)") ' Artificial resistivity, vsig=|vab x rab|   : alphaB = ',alphaB
    endif
    if (maxvxyzu >= 4) then
       if (gr) then
          write(iprint,"(a,f10.6)") ' Art. conductivity                          : alphau = ',alphau
       else if (gravity .and. .not. gr) then
          write(iprint,"(a,f10.6)") ' Art. conductivity w/divv switch (gravity)  : alphau = ',alphau
       else
          write(iprint,"(a,f10.6)") ' Art. conductivity w/Price 2008 switch      : alphau = ',alphau
       endif
    endif
    if (gr) write(iprint,"(a)") '    GR --- See Liptai & Price (2018) for implementaion of shock dissipation terms'
    write(iprint,*)

!
!--if physical viscosity is set, print info about this
!
    call viscinfo(irealvisc,iprint)

<<<<<<< HEAD
#ifdef DUST
    call print_dustinfo(iprint)
#ifdef DUSTGROWTH
    call print_growthinfo(iprint)
#endif
#endif

#ifdef GR
    call print_metricinfo(iprint)
#endif

=======
    if (use_dust) call print_dustinfo(iprint)
    if (use_dustgrowth) call print_growthinfo(iprint)
>>>>>>> 47e2224e
!
!  print units information
!
    call print_units

 endif

end subroutine write_header

end module writeheader<|MERGE_RESOLUTION|>--- conflicted
+++ resolved
@@ -70,12 +70,8 @@
 !  icall = 2 (after particle setup)
 !+
 !-----------------------------------------------------------------
-<<<<<<< HEAD
- use dim,              only:maxp,maxvxyzu,maxalpha,ndivcurlv,mhd_nonideal,nalpha,use_dustgrowth,gr
-=======
 subroutine write_header(icall,infile,evfile,logfile,dumpfile,ntot)
- use dim,              only:maxp,maxvxyzu,maxalpha,ndivcurlv,mhd_nonideal,nalpha,use_dust,use_dustgrowth
->>>>>>> 47e2224e
+ use dim,              only:maxp,maxvxyzu,maxalpha,ndivcurlv,mhd_nonideal,nalpha,use_dust,use_dustgrowth,gr
  use io,               only:iprint
  use boundary,         only:xmin,xmax,ymin,ymax,zmin,zmax
  use options,          only:tolh,alpha,alphau,alphaB,ieos,alphamax,use_dustfrac
@@ -89,17 +85,10 @@
  use viscosity,        only:irealvisc,viscinfo
  use units,            only:print_units
  use dust,             only:print_dustinfo
-<<<<<<< HEAD
-#ifdef DUSTGROWTH
- use growth,                   only:print_growthinfo
-#endif
-#endif
+ use growth,           only:print_growthinfo
 #ifdef GR
  use metric_tools,     only:print_metricinfo
 #endif
-=======
- use growth,           only:print_growthinfo
->>>>>>> 47e2224e
  integer                      :: Nneigh,i
  integer,          intent(in) :: icall
  character(len=*), intent(in) :: infile,evfile,logfile,dumpfile
@@ -216,22 +205,12 @@
 !
     call viscinfo(irealvisc,iprint)
 
-<<<<<<< HEAD
-#ifdef DUST
-    call print_dustinfo(iprint)
-#ifdef DUSTGROWTH
-    call print_growthinfo(iprint)
-#endif
-#endif
+    if (use_dust) call print_dustinfo(iprint)
+    if (use_dustgrowth) call print_growthinfo(iprint)
 
 #ifdef GR
     call print_metricinfo(iprint)
 #endif
-
-=======
-    if (use_dust) call print_dustinfo(iprint)
-    if (use_dustgrowth) call print_growthinfo(iprint)
->>>>>>> 47e2224e
 !
 !  print units information
 !
