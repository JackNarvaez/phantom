!--------------------------------------------------------------------------!
! The Phantom Smoothed Particle Hydrodynamics code, by Daniel Price et al. !
! Copyright (c) 2007-2021 The Authors (see AUTHORS)                        !
! See LICENCE file for usage and distribution conditions                   !
! http://phantomsph.bitbucket.io/                                          !
!--------------------------------------------------------------------------!
module inject
!
! None
!
! :References: None
!
! :Owner: Bec Nealon
!
! :Runtime parameters:
!   - mdot_type     : *injection rate (0=const, 2=r^(-2))*
!   - mdot          : *mass injection rate in grams/second*
!   - npartperorbit : *particle injection rate in particles/binary orbit*
!   - vlag          : *percentage lag in velocity of wind*
!
! :Dependencies: binaryutils, externalforces, infile_utils, io, options,
!   part, partinject, physcon, random, units
!
 use io, only:error
 use physcon, only:pi
 implicit none
 character(len=*), parameter, public :: inject_type = 'asteroidwind'
 real, public          :: mdot        = 5.e8     ! mass injection rate in grams/second
 real,save    :: dndt_scaling             ! scaling to get ninject correct

 public :: init_inject,inject_particles,write_options_inject,read_options_inject

 private

 real         :: npartperorbit = 1000.     ! particle injection rate in particles per orbit
 real         :: vlag          = 0.0      ! percentage lag in velocity of wind
 integer      :: mdot_type     = 2        ! injection rate (0=const, 1=cos(t), 2=r^(-2))
 logical,save :: scaling_set              ! has the scaling been set (initially false)

contains
!-----------------------------------------------------------------------
!+
!  Initialize global variables or arrays needed for injection routine
!+
!-----------------------------------------------------------------------
subroutine init_inject(ierr)
 integer, intent(inout) :: ierr

 scaling_set = .false.

 ierr = 0

end subroutine init_inject

!-----------------------------------------------------------------------
!+
!  Inject particles
!+
!-----------------------------------------------------------------------
subroutine inject_particles(time,dtlast,xyzh,vxyzu,xyzmh_ptmass,vxyz_ptmass,&
                            npart,npartoftype,dtinject)
 use io,            only:fatal
 use part,          only:nptmass,massoftype,igas,hfact,ihsoft
 use partinject,    only:add_or_update_particle
 use physcon,       only:twopi,gg,kboltz,mass_proton_cgs
 use random,        only:get_random_pos_on_sphere
 use units,         only:udist, umass, utime
 use options,       only:iexternalforce
 use externalforces,only:mass1
 use binaryutils,   only:get_orbit_bits
 real,    intent(in)    :: time, dtlast
 real,    intent(inout) :: xyzh(:,:), vxyzu(:,:), xyzmh_ptmass(:,:), vxyz_ptmass(:,:)
 integer, intent(inout) :: npart
 integer, intent(inout) :: npartoftype(:)
 real,    intent(out)   :: dtinject
 real,    dimension(3)  :: xyz,vxyz,r1,r2,v2,vhat,v1
 integer :: i,ipart,npinject,seed,pt
 real    :: dmdt,dndt,rasteroid,h,u,speed,inject_this_step
<<<<<<< HEAD
 real    :: m1,m2,r
 real    :: dt
=======
 real    :: m1,m2,mu,period,r,q
 real    :: phi,theta,mod_time,dt,func_now, phi_facing
>>>>>>> 5ef2863b

 real, save :: have_injected,t_old
 real, save :: semia

 if (nptmass < 2 .and. iexternalforce == 0) call fatal('inject_asteroidwind','not enough point masses for asteroid wind injection')
 if (nptmass > 2) call fatal('inject_asteroidwind','too many point masses for asteroid wind injection')

 if (nptmass == 2) then
    pt = 2
    r1 = xyzmh_ptmass(1:3,1)
    m1 = xyzmh_ptmass(4,1)
    v1 = vxyz_ptmass(1:3,1)
 else
    pt = 1
    r1 = 0.
    m1 = mass1
    v1 = 0.
 endif

 r2        = xyzmh_ptmass(1:3,pt)
 rasteroid = xyzmh_ptmass(ihsoft,pt)
 m2        = xyzmh_ptmass(4,pt)
 v2        = vxyz_ptmass(1:3,pt)

 speed     = sqrt(dot_product(v2,v2))
 vhat      = v2/speed

 r         = sqrt(dot_product(r1-r2,r1-r2))

!
! Add any dependency on radius to mass injection rate (and convert to code units)
!
 dmdt      = mdot*mdot_func(r,semia)/(umass/utime) ! Use semi-major axis as r_ref

!-- How many particles do we need to inject?
!   (Seems to need at least eight gas particles to not crash) <-- This statement may or may not be true...
!
 if (npartoftype(igas)<8) then
    npinject = 8-npartoftype(igas)
 else
    ! Calculate how many extra particles from previous step to now
    dt = time - t_old
    inject_this_step = dt*mdot/massoftype(igas)/(umass/utime)

    npinject = max(0, int(0.5 + have_injected + inject_this_step - npartoftype(igas) ))

    ! Save for next step (faster than integrating the whole thing each time)
    t_old = time
    have_injected = have_injected + inject_this_step
 endif

!-- Randomly inject particles around the asteroids outer 'radius'
!-- Only inject them on the side that is facing the central sink
!
 do i=1,npinject
<<<<<<< HEAD
    xyz       = r2 + rasteroid*get_random_pos_on_sphere(seed)
=======
    phi_facing = atan2(xyzmh_ptmass(2,pt),xyzmh_ptmass(1,pt)) + 0.5*pi
    phi       = phi_facing + ran2(seed)*pi
    theta     = ran2(seed)*pi
    xyz       = r2 + (/rasteroid*cos(phi)*sin(theta),rasteroid*sin(phi)*sin(theta),rasteroid*cos(theta)/)
>>>>>>> 5ef2863b
    vxyz      = (1.-vlag/100)*speed*vhat
    u         = 0. ! setup is isothermal so utherm is not stored
    h         = hfact*(rasteroid/2.)
    ipart     = npart + 1
    call add_or_update_particle(igas,xyz,vxyz,h,u,ipart,npart,npartoftype,xyzh,vxyzu)
 enddo

 !
 !-- no constraint on timestep
 !
 dtinject = huge(dtinject)

end subroutine inject_particles

!-----------------------------------------------------------------------
!+
!  Returns dndt(t) depending on which function is chosen
!  Note that time in this function is strictly the fraction
!  of the orbit, not absolute time
!+
!-----------------------------------------------------------------------

real function mdot_func(r,r_ref)
 real, intent(in) :: r,r_ref

 select case (mdot_type)
 case (2)
    mdot_func = (r_ref/r)**2
 case default
    mdot_func = 1.0
 end select

end function mdot_func

!-----------------------------------------------------------------------
!+
!  Writes input options to the input file.
!+
!-----------------------------------------------------------------------
subroutine write_options_inject(iunit)
 use infile_utils, only:write_inopt
 integer, intent(in) :: iunit

 call write_inopt(mdot         ,'mdot'         ,'mass injection rate in grams/second'              ,iunit)
 call write_inopt(npartperorbit,'npartperorbit','particle injection rate in particles/binary orbit',iunit)
 call write_inopt(vlag         ,'vlag'         ,'percentage lag in velocity of wind'               ,iunit)
 call write_inopt(mdot_type    ,'mdot_type'    ,'injection rate (0=const, 1=cos(t), 2=r^(-2))'     ,iunit)

end subroutine write_options_inject

!-----------------------------------------------------------------------
!+
!  Reads input options from the input file.
!+
!-----------------------------------------------------------------------
subroutine read_options_inject(name,valstring,imatch,igotall,ierr)
 use io, only:fatal
 character(len=*), intent(in)  :: name,valstring
 logical,          intent(out) :: imatch,igotall
 integer,          intent(out) :: ierr
 integer, save :: ngot = 0
 character(len=30), parameter :: label = 'read_options_inject'

 imatch  = .true.
 select case(trim(name))
 case('mdot')
    read(valstring,*,iostat=ierr) mdot
    ngot = ngot + 1
    if (mdot  <  0.) call fatal(label,'mdot < 0 in input options')
 case('npartperorbit')
    read(valstring,*,iostat=ierr) npartperorbit
    ngot = ngot + 1
    if (npartperorbit < 0.) call fatal(label,'npartperorbit < 0 in input options')
 case('vlag')
    read(valstring,*,iostat=ierr) vlag
    ngot = ngot + 1
 case('mdot_type')
    read(valstring,*,iostat=ierr) mdot_type
    ngot = ngot + 1
 case default
    imatch = .false.
 end select

 igotall = (ngot >= 1)

end subroutine read_options_inject

end module inject<|MERGE_RESOLUTION|>--- conflicted
+++ resolved
@@ -64,7 +64,7 @@
  use partinject,    only:add_or_update_particle
  use physcon,       only:twopi,gg,kboltz,mass_proton_cgs
  use random,        only:get_random_pos_on_sphere
- use units,         only:udist, umass, utime
+ use units,         only:umass, utime
  use options,       only:iexternalforce
  use externalforces,only:mass1
  use binaryutils,   only:get_orbit_bits
@@ -75,15 +75,9 @@
  real,    intent(out)   :: dtinject
  real,    dimension(3)  :: xyz,vxyz,r1,r2,v2,vhat,v1
  integer :: i,ipart,npinject,seed,pt
- real    :: dmdt,dndt,rasteroid,h,u,speed,inject_this_step
-<<<<<<< HEAD
+ real    :: dmdt,rasteroid,h,u,speed,inject_this_step
  real    :: m1,m2,r
  real    :: dt
-=======
- real    :: m1,m2,mu,period,r,q
- real    :: phi,theta,mod_time,dt,func_now, phi_facing
->>>>>>> 5ef2863b
-
  real, save :: have_injected,t_old
  real, save :: semia
 
@@ -138,14 +132,7 @@
 !-- Only inject them on the side that is facing the central sink
 !
  do i=1,npinject
-<<<<<<< HEAD
     xyz       = r2 + rasteroid*get_random_pos_on_sphere(seed)
-=======
-    phi_facing = atan2(xyzmh_ptmass(2,pt),xyzmh_ptmass(1,pt)) + 0.5*pi
-    phi       = phi_facing + ran2(seed)*pi
-    theta     = ran2(seed)*pi
-    xyz       = r2 + (/rasteroid*cos(phi)*sin(theta),rasteroid*sin(phi)*sin(theta),rasteroid*cos(theta)/)
->>>>>>> 5ef2863b
     vxyz      = (1.-vlag/100)*speed*vhat
     u         = 0. ! setup is isothermal so utherm is not stored
     h         = hfact*(rasteroid/2.)
