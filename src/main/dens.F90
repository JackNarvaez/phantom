!--------------------------------------------------------------------------!
! The Phantom Smoothed Particle Hydrodynamics code, by Daniel Price et al. !
! Copyright (c) 2007-2020 The Authors (see AUTHORS)                        !
! See LICENCE file for usage and distribution conditions                   !
! http://phantomsph.bitbucket.io/                                          !
!--------------------------------------------------------------------------!
!+
!  MODULE: densityforce
!
!  DESCRIPTION:
!  This module is the "guts" of the code
!  Calculates density by iteration with smoothing length
!
!  REFERENCES: None
!
!  OWNER: Daniel Price
!
!  $Id$
!
!  RUNTIME PARAMETERS: None
!
!  DEPENDENCIES: boundary, dim, eos, fastmath, io, io_summary, kdtree,
!    kernel, linklist, mpidens, mpiderivs, mpiutils, nicil, options, part,
!    stack, timestep, timing, viscosity
!+
!--------------------------------------------------------------------------
module densityforce
 use dim,     only:maxdvdx,maxvxyzu,maxp,minpart,maxxpartvecidens,maxrhosum,&
                   maxdusttypes,maxdustlarge
 use part,    only:maxBevol,mhd,dvdx
 use kdtree,      only:inodeparts,inoderange
 use kernel,  only:cnormk,wab0,gradh0,dphidh0,radkern2
 use mpidens, only:celldens,stackdens
 use timing,  only:getused,printused,print_time

 implicit none
 character(len=80), parameter, public :: &  ! module version
    modid="$Id$"

 public :: densityiterate,get_neighbour_stats,get_alphaloc

 !--indexing for xpartveci array
 integer, parameter :: &
       ixi  = 1, &
       iyi  = 2, &
       izi  = 3, &
       ivxi = 4, &
       ivyi = 5, &
       ivzi = 6, &
       ieni = 7, &
       iBevolxi = 8, &
       iBevolyi = 9, &
       iBevolzi = 10, &
       ipsi = 11, &
       ifxi = 12, &
       ifyi = 13, &
       ifzi = 14, &
       iradxii = 15

 !--indexing for rhosum array
 integer, parameter :: &
       irhoi            = 1, &
       igradhi          = 2, &
       igradsofti       = 3, &
       idivvi           = 4, &
       idvxdxi          = 5, &
       idvxdyi          = 6, &
       idvxdzi          = 7, &
       idvydxi          = 8, &
       idvydyi          = 9, &
       idvydzi          = 10, &
       idvzdxi          = 11, &
       idvzdyi          = 12, &
       idvzdzi          = 13, &
       idaxdxi          = 14, &
       idaxdyi          = 15, &
       idaxdzi          = 16, &
       idaydxi          = 17, &
       idaydyi          = 18, &
       idaydzi          = 19, &
       idazdxi          = 20, &
       idazdyi          = 21, &
       idazdzi          = 22, &
       irxxi            = 23, &
       irxyi            = 24, &
       irxzi            = 25, &
       iryyi            = 26, &
       iryzi            = 27, &
       irzzi            = 28, &
       idivBi           = 29, &
       idBxdxi          = 30, &
       idBxdyi          = 31, &
       idBxdzi          = 32, &
       idBydxi          = 33, &
       idBydyi          = 34, &
       idBydzi          = 35, &
       idBzdxi          = 36, &
       idBzdyi          = 37, &
       idBzdzi          = 38, &
       irhodusti        = 39, &
       irhodustiend     = 39 + (maxdustlarge - 1), &
       iradfxi          = irhodustiend + 1, &
       iradfyi          = irhodustiend + 2, &
       iradfzi          = irhodustiend + 3


 !--kernel related parameters
 !real, parameter    :: cnormk = 1./pi, wab0 = 1., gradh0 = -3.*wab0, radkern2 = 4F.0
 integer, parameter :: isizecellcache = 50000
 integer, parameter :: isizeneighcache = 0

 integer, parameter :: maxdensits = 50

 !--statistics which can be queried later
 integer, private         :: maxneighact,nrelink
 integer(kind=8), private :: nneightry,maxneightry,nneighact,ncalc
 integer(kind=8), private :: nptot = -1

 private

contains

!----------------------------------------------------------------
!+
!  this is the main routine for the whole code
!+
!----------------------------------------------------------------
subroutine densityiterate(icall,npart,nactive,xyzh,vxyzu,divcurlv,divcurlB,Bevol,stressmax,&
                          fxyzu,fext,alphaind,gradh,&
                          radiation)
 use dim,       only:maxp,maxneigh,ndivcurlv,ndivcurlB,maxvxyzu,maxalpha, &
                     mhd_nonideal,nalpha,use_dust
 use io,        only:iprint,fatal,iverbose,id,master,real4,warning,error,nprocs
 use linklist,  only:ifirstincell,ncells,get_neighbour_list,get_hmaxcell,&
                     get_cell_location,set_hmaxcell,sync_hmax_mpi
 use part,      only:mhd,maxBevol,rhoh,dhdrho,rhoanddhdrho,&
                     ll,get_partinfo,iactive,&
                     hrho,iphase,igas,idust,iamgas,periodic,&
                     all_active,dustfrac,Bxyz
#ifdef FINVSQRT
 use fastmath,  only:finvsqrt
#endif

 use mpiutils,  only:reduceall_mpi,barrier_mpi,reduce_mpi,reduceall_mpi
#ifdef MPI
 use stack,     only:reserve_stack,swap_stacks
 use stack,     only:stack_remote => dens_stack_1
 use stack,     only:stack_waiting => dens_stack_2
 use stack,     only:stack_redo => dens_stack_3
 use mpiderivs, only:send_cell,recv_cells,check_send_finished,init_cell_exchange, &
                     finish_cell_exchange,recv_while_wait,reset_cell_counters
#endif
 use timestep,  only:rhomaxnow
 use part,      only:ngradh
 use viscosity, only:irealvisc
 use io_summary,only:summary_variable,iosumhup,iosumhdn
 integer,      intent(in)    :: icall,npart,nactive
 real,         intent(inout) :: xyzh(:,:)
 real,         intent(in)    :: vxyzu(:,:),fxyzu(:,:),fext(:,:)
 real,         intent(in)    :: Bevol(:,:)
 real(kind=4), intent(out)   :: divcurlv(:,:)
 real(kind=4), intent(out)   :: divcurlB(:,:)
 real(kind=4), intent(out)   :: alphaind(:,:)
 real(kind=4), intent(out)   :: gradh(:,:)
 real,         intent(out)   :: stressmax
 real,         intent(inout) :: radiation(:,:)

 integer, save :: listneigh(maxneigh)
 real,   save :: xyzcache(isizecellcache,3)
!$omp threadprivate(xyzcache,listneigh)

 integer :: i,icell
 integer :: nneigh,np
 integer :: nwarnup,nwarndown,nwarnroundoff

 logical :: getdv,realviscosity,getdB,converged
 logical :: iactivei,iamgasi,iamdusti
 integer :: iamtypei

 logical :: remote_export(nprocs)

 real    :: rhomax

 integer                   :: npcell

 type(celldens)            :: cell

 logical                   :: redo_neighbours

#ifdef MPI
 integer                   :: j,k,l
 integer                   :: irequestsend(nprocs),irequestrecv(nprocs)
 type(celldens)            :: xrecvbuf(nprocs),xsendbuf
 integer                   :: mpiits,nlocal
 real                      :: ntotal
 logical                   :: iterations_finished
 logical                   :: do_export

 call init_cell_exchange(xrecvbuf,irequestrecv)
 stack_waiting%n = 0
 stack_remote%n = 0
 stack_redo%n = 0
#endif

 if (iverbose >= 3 .and. id==master) &
    write(iprint,*) ' cell cache =',isizecellcache,' neigh cache = ',isizeneighcache,' icall = ',icall

 if (icall==0 .or. icall==1) then
    call reset_neighbour_stats(nneightry,nneighact,maxneightry,maxneighact,ncalc,nrelink)
    nwarnup       = 0
    nwarndown     = 0
    nwarnroundoff = 0
    np = 0
 endif
 !
 ! flag for whether or not we need to calculate velocity derivatives
 ! whilst doing the density iterations (needed for viscosity switches
 ! and for physical viscosity)
 !
 realviscosity = (irealvisc > 0)
 getdv = ((maxalpha==maxp .or. ndivcurlv >= 4) .and. icall <= 1) .or. &
         (maxdvdx==maxp .and. (use_dust .or. realviscosity))
 if (getdv .and. ndivcurlv < 1) call fatal('densityiterate','divv not stored but it needs to be')
 getdB = (mhd .and. (ndivcurlB >= 4 .or. mhd_nonideal))

 if ( all_active ) stressmax  = 0.   ! condition is required for independent timestepping


#ifdef MPI
 ! number of local only cells
 nlocal = 0
 call reset_cell_counters

#endif

 rhomax = 0.0
!$omp parallel default(none) &
!$omp shared(icall) &
!$omp shared(ncells) &
!$omp shared(ll) &
!$omp shared(ifirstincell) &
!$omp shared(xyzh) &
!$omp shared(vxyzu) &
!$omp shared(fxyzu) &
!$omp shared(fext) &
!$omp shared(gradh) &
!$omp shared(iphase) &
!$omp shared(Bevol) &
!$omp shared(divcurlv) &
!$omp shared(divcurlB) &
!$omp shared(alphaind) &
!$omp shared(dustfrac) &
!$omp shared(Bxyz) &
!$omp shared(dvdx) &
!$omp shared(id) &
!$omp shared(nprocs) &
!$omp shared(getdB) &
!$omp shared(getdv) &
!$omp shared(realviscosity) &
!$omp shared(iverbose) &
!$omp shared(iprint) &
!$omp shared(radiation)&
#ifdef MPI
!$omp shared(xrecvbuf) &
!$omp shared(xsendbuf) &
!$omp shared(irequestrecv) &
!$omp shared(irequestsend) &
!$omp shared(stack_remote) &
!$omp shared(stack_waiting) &
!$omp shared(stack_redo) &
!$omp shared(iterations_finished) &
!$omp shared(mpiits) &
!$omp reduction(+:nlocal) &
!$omp private(do_export) &
!$omp private(j) &
!$omp private(k) &
!$omp private(l) &
!$omp private(ntotal) &
#endif
!$omp private(remote_export) &
!$omp private(nneigh) &
!$omp private(npcell) &
!$omp private(cell) &
!$omp private(iamgasi) &
!$omp private(iamtypei) &
!$omp private(iactivei) &
!$omp private(iamdusti) &
!$omp private(converged) &
!$omp private(redo_neighbours) &
!$omp reduction(+:ncalc) &
!$omp reduction(+:np) &
!$omp reduction(max:maxneighact) &
!$omp reduction(max:maxneightry) &
!$omp reduction(+:nneighact) &
!$omp reduction(+:nneightry) &
!$omp reduction(+:nrelink) &
!$omp reduction(+:stressmax) &
!$omp reduction(max:rhomax) &
!$omp private(i)

!$omp do schedule(runtime)
 over_cells: do icell=1,int(ncells)
    i = ifirstincell(icell)

    !--skip empty cells AND inactive cells
    if (i <= 0) cycle over_cells

    !
    !--get the neighbour list and fill the cell cache
    !
    call get_neighbour_list(icell,listneigh,nneigh,xyzh,xyzcache,isizecellcache,getj=.false., &
                           remote_export=remote_export)
#ifdef MPI
    if (any(remote_export)) then
       do_export = .true.
    else
       do_export = .false.
    endif
#endif
    cell%icell                   = icell
#ifdef MPI
    cell%owner                   = id
#endif
    cell%nits                    = 0
    cell%nneigh                  = 0
    cell%remote_export(1:nprocs) = remote_export

    call start_cell(cell,iphase,xyzh,vxyzu,fxyzu,fext,Bevol,radiation)

    call get_cell_location(icell,cell%xpos,cell%xsizei,cell%rcuti)
    call get_hmaxcell(icell,cell%hmax)

#ifdef MPI
!$omp critical
    call recv_cells(stack_remote,xrecvbuf,irequestrecv)
!$omp end critical

    if (do_export) then
!$omp critical
       if (stack_waiting%n > 0) call check_send_finished(stack_remote,irequestsend,irequestrecv,xrecvbuf)
       ! make a reservation on the stack
       call reserve_stack(stack_waiting,cell%waiting_index)
       ! export the cell: direction 0 for exporting
       call send_cell(cell,0,irequestsend,xsendbuf)
!$omp end critical
    endif
#endif

    call compute_cell(cell,listneigh,nneigh,getdv,getdB,Bevol,xyzh,vxyzu,fxyzu,fext,xyzcache,&
                      radiation)

#ifdef MPI
    if (do_export) then
       ! write directly to stack
       stack_waiting%cells(cell%waiting_index) = cell
    else
#endif
       converged = .false.
       local_its: do while (.not. converged)
          call finish_cell(cell,converged)
          call compute_hmax(cell,redo_neighbours)
          if (icall == 0) converged = .true.
          if (.not. converged) then
             if (redo_neighbours) then
                call set_hmaxcell(cell%icell,cell%hmax)
                call get_neighbour_list(-1,listneigh,nneigh,xyzh,xyzcache,isizecellcache,getj=.false., &
                                      cell_xpos=cell%xpos,cell_xsizei=cell%xsizei,cell_rcuti=cell%rcuti, &
                                      remote_export=remote_export)
#ifdef MPI
                cell%remote_export(1:nprocs) = remote_export
                if (any(remote_export)) then
                   do_export = .true.
!$omp critical
                   if (stack_waiting%n > 0) call check_send_finished(stack_remote,irequestsend,irequestrecv,xrecvbuf)
                   call reserve_stack(stack_waiting,cell%waiting_index)
                   ! direction export (0)
                   call send_cell(cell,0,irequestsend,xsendbuf)
!$omp end critical
                endif
#endif
                nrelink = nrelink + 1
             endif
             call compute_cell(cell,listneigh,nneigh,getdv,getdB,Bevol,xyzh,vxyzu,fxyzu,fext,xyzcache,&
                               radiation)
#ifdef MPI
             if (do_export) then
                stack_waiting%cells(cell%waiting_index) = cell
                exit local_its
             endif
#endif
          endif
       enddo local_its
#ifdef MPI
       if (.not. do_export) then
#endif
          call store_results(icall,cell,getdv,getdB,realviscosity,stressmax,xyzh,gradh,divcurlv,divcurlB,alphaind, &
                             dvdx,vxyzu,Bxyz,dustfrac,rhomax,nneightry,nneighact,maxneightry,maxneighact,np,ncalc,&
                             radiation)
#ifdef MPI
          nlocal = nlocal + 1
       endif
    endif
#endif
 enddo over_cells
!$omp enddo

#ifdef MPI
!$omp barrier

!$omp single
 if (stack_waiting%n > 0) call check_send_finished(stack_remote,irequestsend,irequestrecv,xrecvbuf)
 call recv_while_wait(stack_remote,xrecvbuf,irequestrecv,irequestsend)
!$omp end single

!$omp single
 if (iverbose>=6) then
    ntotal = real(nlocal) + real(stack_waiting%n)
    if (ntotal > 0) then
       write(iprint,*) id,'local ratio = ',real(nlocal)/ntotal
    else
       write(iprint,*) id,'local ratio = 0'
    endif
 endif

 mpiits = 0
 iterations_finished = .false.
!$omp end single
 remote_its: do while(.not. iterations_finished)
!$omp single
    mpiits = mpiits + 1
    call reset_cell_counters
!$omp end single

    igot_remote: if (stack_remote%n > 0) then
!$omp do schedule(runtime)
       over_remote: do i = 1,stack_remote%n
          cell = stack_remote%cells(i)

          ! icell is unused (-1 here)
          call get_neighbour_list(-1,listneigh,nneigh,xyzh,xyzcache,isizecellcache,getj=.false., &
                                  cell_xpos=cell%xpos,cell_xsizei=cell%xsizei,cell_rcuti=cell%rcuti)

          call compute_cell(cell,listneigh,nneigh,getdv,getdB,Bevol,xyzh,vxyzu,fxyzu,fext,xyzcache,&
                            radiation)

          cell%remote_export(id+1) = .false.

          ! communication happened while computing contributions to remote cells
!$omp critical
          call recv_cells(stack_waiting,xrecvbuf,irequestrecv)
          call check_send_finished(stack_waiting,irequestsend,irequestrecv,xrecvbuf)
          ! direction return (1)
          call send_cell(cell,1,irequestsend,xsendbuf)
!$omp end critical
       enddo over_remote
!$omp enddo
!$omp barrier
!$omp single
       ! reset remote stack
       stack_remote%n = 0
       ! ensure send has finished
       call check_send_finished(stack_waiting,irequestsend,irequestrecv,xrecvbuf)
!$omp end single
    endif igot_remote
!$omp barrier
!$omp single
    call recv_while_wait(stack_waiting,xrecvbuf,irequestrecv,irequestsend)
    call reset_cell_counters
!$omp end single
    iam_waiting: if (stack_waiting%n > 0) then
!$omp do schedule(runtime)
       over_waiting: do i = 1, stack_waiting%n
          cell = stack_waiting%cells(i)

          if (any(cell%remote_export(1:nprocs))) then
             print*,id,cell%remote_export(1:nprocs)
             print*,id,'mpiits',mpiits
             print*,id,'owner',cell%owner
             print*,id,'icell',cell%icell
             print*,id,'npcell',cell%npcell
             print*,id,'xpos',cell%xpos
             print*,id,'stackpos',i
             print*,id,'waitindex',cell%waiting_index
             call fatal('dens', 'not all results returned from remote processor')
          endif

          call finish_cell(cell,converged)
          call compute_hmax(cell,redo_neighbours)

          ! communication happened while finishing cell
!$omp critical
          call recv_cells(stack_remote,xrecvbuf,irequestrecv)
!$omp end critical
          if (.not. converged) then
             call set_hmaxcell(cell%icell,cell%hmax)
             call get_neighbour_list(-1,listneigh,nneigh,xyzh,xyzcache,isizecellcache,getj=.false., &
                                    cell_xpos=cell%xpos,cell_xsizei=cell%xsizei,cell_rcuti=cell%rcuti, &
                                    remote_export=remote_export)
             cell%remote_export(1:nprocs) = remote_export
!$omp critical
             call check_send_finished(stack_remote,irequestsend,irequestrecv,xrecvbuf)
             call reserve_stack(stack_redo,cell%waiting_index)
             ! direction export (0)
             call send_cell(cell,0,irequestsend,xsendbuf)
!$omp end critical
             call compute_cell(cell,listneigh,nneigh,getdv,getdB,Bevol,xyzh,vxyzu,fxyzu,fext,xyzcache,&
             radiation)

             stack_redo%cells(cell%waiting_index) = cell
          else
             call store_results(icall,cell,getdv,getdB,realviscosity,stressmax,xyzh,gradh,divcurlv,divcurlB,alphaind, &
                                dvdx,vxyzu,Bxyz,dustfrac,rhomax,nneightry,nneighact,maxneightry,maxneighact,np,ncalc,&
                                radiation)

          endif

       enddo over_waiting
!$omp enddo
!$omp barrier
!$omp single
       ! reset stacks
       stack_waiting%n = 0
       call check_send_finished(stack_remote,irequestsend,irequestrecv,xrecvbuf)
!$omp end single
    endif iam_waiting
!$omp barrier
!$omp single
    call recv_while_wait(stack_remote,xrecvbuf,irequestrecv,irequestsend)
!$omp end single

!$omp single
    if (reduceall_mpi('max',stack_redo%n) > 0) then
       call swap_stacks(stack_waiting, stack_redo)
    else
       iterations_finished = .true.
    endif
    stack_redo%n = 0
!$omp end single

 enddo remote_its

#endif
!$omp end parallel
#ifdef MPI
 call finish_cell_exchange(irequestrecv,xsendbuf)
 call sync_hmax_mpi
#endif

 ! reduce max stress across MPI procs
 if (realviscosity .and. maxdvdx==maxp) then
    stressmax = reduceall_mpi('max',stressmax)
 endif

 ! reduce rhomax
 rhomax = reduceall_mpi('max',rhomax)
 rhomaxnow = rhomax

 if (realviscosity .and. maxdvdx==maxp .and. stressmax > 0. .and. iverbose > 0 .and. id==master) then
    call warning('force','applying negative stress correction',var='max',val=-stressmax)
 endif
!
!--warnings
!
 if (icall==1) then
    if (nwarnup   > 0) call summary_variable('hupdn',iosumhup,0,real(nwarnup  ))
    if (nwarndown > 0) call summary_variable('hupdn',iosumhdn,0,real(nwarndown))
    if (iverbose  >=1) call reduce_and_print_warnings(nwarnup,nwarndown,nwarnroundoff)
 endif
!
!--diagnostics
!
 if (icall==0 .or. icall==1) call reduce_and_print_neighbour_stats(np)

end subroutine densityiterate

!----------------------------------------------------------------
!+
!  Internal subroutine that computes the contribution to
!  the density sums from a list of neighbours
!
!  MAKE SURE THIS ROUTINE IS INLINED BY THE COMPILER
!+
!----------------------------------------------------------------
pure subroutine get_density_sums(i,xpartveci,hi,hi1,hi21,iamtypei,iamgasi,iamdusti,&
                                 listneigh,nneigh,nneighi,dxcache,xyzcache,rhosum,&
                                 ifilledcellcache,ifilledneighcache,getdv,getdB,&
                                 realviscosity,xyzh,vxyzu,Bevol,fxyzu,fext,ignoreself,&
                                 radiation)
#ifdef PERIODIC
 use boundary, only:dxbound,dybound,dzbound
#endif
#ifdef FINVSQRT
 use fastmath, only:finvsqrt
#endif
 use kernel,   only:get_kernel,get_kernel_grav1
<<<<<<< HEAD
 use part,     only:iphase,iamgas,iamdust,iamtype,maxphase,iboundary,igas,idust,rhoh,massoftype,&
                    iradxi
 use dim,      only:ndivcurlv,gravity,maxp,nalpha,use_dust,do_radiation
=======
 use part,     only:iphase,iamgas,iamdust,iamtype,maxphase,ibasetype,igas,idust,rhoh,massoftype
 use dim,      only:ndivcurlv,gravity,maxp,nalpha,use_dust
>>>>>>> 61ab338f
 integer,      intent(in)    :: i
 real,         intent(in)    :: xpartveci(:)
 real(kind=8), intent(in)    :: hi,hi1,hi21
 integer,      intent(in)    :: iamtypei
 logical,      intent(in)    :: iamgasi,iamdusti
 integer,      intent(in)    :: listneigh(:)
 integer,      intent(in)    :: nneigh
 integer,      intent(out)   :: nneighi
 real,         intent(inout) :: dxcache(:,:)
 real,         intent(in)    :: xyzcache(:,:)
 real,         intent(out)   :: rhosum(:)
 logical,      intent(in)    :: ifilledcellcache,ifilledneighcache
 logical,      intent(in)    :: getdv,realviscosity
 logical,      intent(in)    :: getdB
 real,         intent(in)    :: xyzh(:,:),vxyzu(:,:),fxyzu(:,:),fext(:,:)
 real,         intent(in)    :: Bevol(:,:)
 logical,      intent(in)    :: ignoreself
 real,         intent(in)    :: radiation(:,:)
 integer(kind=1)             :: iphasej
 integer                     :: iamtypej
 integer                     :: j,n,iloc
 real                        :: dx,dy,dz,runix,runiy,runiz
 real                        :: rij2,rij,rij1,q2i,qi,q2prev,rij1grkern
 real                        :: wabi,grkerni,dwdhi,dphidhi
 real                        :: projv,dvx,dvy,dvz,dax,day,daz
 real                        :: projdB,dBx,dBy,dBz,fxi,fyi,fzi,fxj,fyj,fzj
 real                        :: rhoi, rhoj
 logical                     :: same_type,gas_gas,iamdustj
 real                        :: dradenij

 rhosum(:) = 0.
 if (ignoreself) then
    nneighi = 1   ! self
 else
    nneighi = 0
 endif

 ! defaults for type determination
 ! these are determined from iphase if multiple phases are used
 same_type = .true.
 gas_gas   = .true.

 dphidhi   = 0.
 dx = 0. ! to avoid compiler warnings
 dy = 0.
 dz = 0.
 dvx = 0.
 dvy = 0.
 dvz = 0.
 if (nalpha > 1) then
    fxi = xpartveci(ifxi)
    fyi = xpartveci(ifyi)
    fzi = xpartveci(ifzi)
 endif

 loop_over_neigh: do n = 1,nneigh

    j = listneigh(n)
    !--do self contribution separately to avoid problems with 1/sqrt(0.)
    if ((ignoreself) .and. (j==i)) cycle loop_over_neigh

    if (ifilledneighcache .and. n <= isizeneighcache) then
       rij2 = dxcache(1,n)
    else
       if (ifilledcellcache .and. n <= isizecellcache) then
          ! positions from cache are already mod boundary
          dx = xpartveci(ixi) - xyzcache(n,1)
          dy = xpartveci(iyi) - xyzcache(n,2)
          dz = xpartveci(izi) - xyzcache(n,3)
       else
          dx = xpartveci(ixi) - xyzh(1,j)
          dy = xpartveci(iyi) - xyzh(2,j)
          dz = xpartveci(izi) - xyzh(3,j)
       endif
#ifdef PERIODIC
       if (abs(dx) > 0.5*dxbound) dx = dx - dxbound*SIGN(1.0,dx)
       if (abs(dy) > 0.5*dybound) dy = dy - dybound*SIGN(1.0,dy)
       if (abs(dz) > 0.5*dzbound) dz = dz - dzbound*SIGN(1.0,dz)
#endif
       rij2 = dx*dx + dy*dy + dz*dz
       if (n <= isizeneighcache) dxcache(1,n) = rij2
    endif

    q2i = rij2*hi21
!
!--do interaction if r/h < compact support size
!
    if (q2i < radkern2) then
       if (ifilledneighcache .and. n <= isizeneighcache) then
          q2prev = dxcache(2,n)
          if (q2prev < radkern2) then
             rij = dxcache(3,n)
          else
             rij = sqrt(rij2)
          endif
       else
          rij = sqrt(rij2)
       endif

       qi = rij*hi1
       !--kernel and gradient
       if (gravity) then
          call get_kernel_grav1(q2i,qi,wabi,grkerni,dphidhi)
       else
          call get_kernel(q2i,qi,wabi,grkerni)
       endif

       if (n <= isizeneighcache) then
          !   could possibly ONLY store q2i if q2i>q2prev so that
          !   the maximum number of sqrts are stored
          dxcache(2,n) = q2i ! if h decreasing we don
          dxcache(3,n) = rij
          dxcache(4,n) = grkerni
          !--can ONLY fill this on first pass
          if (.not.ifilledneighcache) then
             dxcache(5,n) = dx
             dxcache(6,n) = dy
             dxcache(7,n) = dz
          endif
       endif

       !
       ! Density, gradh and div v are only computed using
       ! neighbours of the same type
       !
       if (maxphase==maxp) then
          iphasej   = iphase(j)
          iamtypej  = iamtype(iphasej)
          iamdustj  = iamdust(iphasej)
          same_type = ((iamtypei == iamtypej) .or. (ibasetype(iamtypej)==iamtypei))
          gas_gas   = (iamgasi .and. same_type)  ! this ensure that boundary particles are included in gas_gas calculations
       endif

       sametype: if (same_type) then
          dwdhi = (-qi*grkerni - 3.*wabi)
          rhosum(irhoi)      = rhosum(irhoi) + wabi
          rhosum(igradhi)    = rhosum(igradhi) + dwdhi
          rhosum(igradsofti) = rhosum(igradsofti) + dphidhi
          nneighi            = nneighi + 1
          !
          ! calculate things needed for viscosity switches
          ! and real viscosity
          !
          if (getdv .or. getdB .or. do_radiation) then
             rij1 = 1./(rij + epsilon(rij))
             if (ifilledneighcache .and. n <= isizeneighcache) then
                !--dx,dy,dz are either in neighbour cache or have been calculated
                dx = dxcache(5,n)
                dy = dxcache(6,n)
                dz = dxcache(7,n)
             endif
             rij1grkern = rij1*grkerni
             runix = dx*rij1grkern
             runiy = dy*rij1grkern
             runiz = dz*rij1grkern

             if (getdv) then
                !--get dv and den
                dvx = xpartveci(ivxi) - vxyzu(1,j)
                dvy = xpartveci(ivyi) - vxyzu(2,j)
                dvz = xpartveci(ivzi) - vxyzu(3,j)
                projv = dvx*runix + dvy*runiy + dvz*runiz
                rhosum(idivvi) = rhosum(idivvi) + projv

                if (maxdvdx > 0 .or. ndivcurlv > 1 .or. nalpha > 1) then
                   rhosum(idvxdxi) = rhosum(idvxdxi) + dvx*runix
                   rhosum(idvxdyi) = rhosum(idvxdyi) + dvx*runiy
                   rhosum(idvxdzi) = rhosum(idvxdzi) + dvx*runiz
                   rhosum(idvydxi) = rhosum(idvydxi) + dvy*runix
                   rhosum(idvydyi) = rhosum(idvydyi) + dvy*runiy
                   rhosum(idvydzi) = rhosum(idvydzi) + dvy*runiz
                   rhosum(idvzdxi) = rhosum(idvzdxi) + dvz*runix
                   rhosum(idvzdyi) = rhosum(idvzdyi) + dvz*runiy
                   rhosum(idvzdzi) = rhosum(idvzdzi) + dvz*runiz

                   if (nalpha > 1 .and. gas_gas) then
                      !--divergence of acceleration for Cullen & Dehnen switch
                      fxj = fxyzu(1,j) + fext(1,j)
                      fyj = fxyzu(2,j) + fext(2,j)
                      fzj = fxyzu(3,j) + fext(3,j)
                      dax = fxi - fxj
                      day = fyi - fyj
                      daz = fzi - fzj

                      rhosum(idaxdxi) = rhosum(idaxdxi) + dax*runix
                      rhosum(idaxdyi) = rhosum(idaxdyi) + dax*runiy
                      rhosum(idaxdzi) = rhosum(idaxdzi) + dax*runiz
                      rhosum(idaydxi) = rhosum(idaydxi) + day*runix
                      rhosum(idaydyi) = rhosum(idaydyi) + day*runiy
                      rhosum(idaydzi) = rhosum(idaydzi) + day*runiz
                      rhosum(idazdxi) = rhosum(idazdxi) + daz*runix
                      rhosum(idazdyi) = rhosum(idazdyi) + daz*runiy
                      rhosum(idazdzi) = rhosum(idazdzi) + daz*runiz
                   endif
                   rhosum(irxxi) = rhosum(irxxi) - dx*runix
                   rhosum(irxyi) = rhosum(irxyi) - dx*runiy
                   rhosum(irxzi) = rhosum(irxzi) - dx*runiz
                   rhosum(iryyi) = rhosum(iryyi) - dy*runiy
                   rhosum(iryzi) = rhosum(iryzi) - dy*runiz
                   rhosum(irzzi) = rhosum(irzzi) - dz*runiz

                endif
             endif

             if (getdB .and. gas_gas) then
                ! we need B instead of B/rho, so used our estimated h here
                ! either it is close enough to be converged,
                ! or worst case it runs another iteration and re-calculates
                rhoi = rhoh(real(hi), massoftype(igas))
                rhoj = rhoh(xyzh(4,j), massoftype(igas))
                dBx = xpartveci(iBevolxi)*rhoi - Bevol(1,j)*rhoj
                dBy = xpartveci(iBevolyi)*rhoi - Bevol(2,j)*rhoj
                dBz = xpartveci(iBevolzi)*rhoi - Bevol(3,j)*rhoj
                projdB = dBx*runix + dBy*runiy + dBz*runiz

                ! difference operator of divB
                rhosum(idivBi) = rhosum(idivBi) + projdB

                rhosum(idBxdxi) = rhosum(idBxdxi) + dBx*runix
                rhosum(idBxdyi) = rhosum(idBxdyi) + dBx*runiy
                rhosum(idBxdzi) = rhosum(idBxdzi) + dBx*runiz
                rhosum(idBydxi) = rhosum(idBydxi) + dBy*runix
                rhosum(idBydyi) = rhosum(idBydyi) + dBy*runiy
                rhosum(idBydzi) = rhosum(idBydzi) + dBy*runiz
                rhosum(idBzdxi) = rhosum(idBzdxi) + dBz*runix
                rhosum(idBzdyi) = rhosum(idBzdyi) + dBz*runiy
                rhosum(idBzdzi) = rhosum(idBzdzi) + dBz*runiz
             endif

             if (do_radiation .and. gas_gas) then
                rhoi = rhoh(real(hi), massoftype(igas))
                rhoj = rhoh(xyzh(4,j), massoftype(igas))
                dradenij = radiation(iradxi,j)*rhoj - xpartveci(iradxii)*rhoi
                rhosum(iradfxi) = rhosum(iradfxi) + dradenij*runix
                rhosum(iradfyi) = rhosum(iradfyi) + dradenij*runiy
                rhosum(iradfzi) = rhosum(iradfzi) + dradenij*runiz
             endif

          endif
       elseif (use_dust .and. (iamgasi  .and. iamdustj)) then
          iloc = irhodusti + iamtypej - idust
          rhosum(iloc) = rhosum(iloc) + wabi
       endif sametype

    elseif (n <= isizeneighcache) then
       ! q2prev > radkern2 from cache indicates rij has NOT been calculated for this pair
       dxcache(2,n) = q2i
       if (.not.ifilledneighcache) then
          dxcache(5,n) = dx
          dxcache(6,n) = dy
          dxcache(7,n) = dz
       endif
    endif
 enddo loop_over_neigh

end subroutine get_density_sums

!----------------------------------------------------------------
!+
!  Internal utility to extract the matrix used in exact linear
!  interpolations from the summations calculated during
!  the density loop
!+
!----------------------------------------------------------------
pure subroutine calculate_rmatrix_from_sums(rhosum,denom,rmatrix,idone)
 real,    intent(in)  :: rhosum(:)
 real,    intent(out) :: denom
 real,    intent(out) :: rmatrix(6)
 logical, intent(out) :: idone
 real :: rxxi,rxyi,rxzi,ryyi,ryzi,rzzi

 rxxi = rhosum(irxxi)
 rxyi = rhosum(irxyi)
 rxzi = rhosum(irxzi)
 ryyi = rhosum(iryyi)
 ryzi = rhosum(iryzi)
 rzzi = rhosum(irzzi)

 denom = rxxi*ryyi*rzzi + 2.*rxyi*rxzi*ryzi &
        - rxxi*ryzi*ryzi - ryyi*rxzi*rxzi - rzzi*rxyi*rxyi

 rmatrix(1) = ryyi*rzzi - ryzi*ryzi    ! xx
 rmatrix(2) = rxzi*ryzi - rzzi*rxyi    ! xy
 rmatrix(3) = rxyi*ryzi - rxzi*ryyi    ! xz
 rmatrix(4) = rzzi*rxxi - rxzi*rxzi    ! yy
 rmatrix(5) = rxyi*rxzi - rxxi*ryzi    ! yz
 rmatrix(6) = rxxi*ryyi - rxyi*rxyi    ! zz
 idone = .true.

 return
end subroutine calculate_rmatrix_from_sums

!----------------------------------------------------------------
!+
!  Internal utility to extract div and curl v from the sums
!  calculated during the density loop
!+
!----------------------------------------------------------------
pure subroutine calculate_divcurlv_from_sums(rhosum,termnorm,divcurlvi,xi_limiter,ndivcurlv,denom,rmatrix)
 use part, only:nalpha
 integer, intent(in)  :: ndivcurlv
 real,    intent(in)  :: rhosum(:),denom,rmatrix(6)
 real,    intent(in)  :: termnorm
 real,    intent(out) :: divcurlvi(5),xi_limiter
 real :: div_a
 real :: gradaxdx,gradaxdy,gradaxdz,gradaydx,gradaydy,gradaydz,gradazdx,gradazdy,gradazdz
 real :: ddenom,gradvxdxi,gradvxdyi,gradvxdzi
 real :: gradvydxi,gradvydyi,gradvydzi,gradvzdxi,gradvzdyi,gradvzdzi
 real :: dvxdxi,dvxdyi,dvxdzi,dvydxi,dvydyi,dvydzi,dvzdxi,dvzdyi,dvzdzi
 real :: fac,traceS,txy,txz,tyz,txx,tyy,tzz!,Ri
 logical, parameter :: use_exact_linear = .true.

 !--divergence of the velocity field
 if (ndivcurlv >= 1) divcurlvi(1) = -rhosum(idivvi)*termnorm

 !--curl of the velocity field
 if (ndivcurlv >= 4) then
    divcurlvi(2) = -(rhosum(idvzdyi) - rhosum(idvydzi))*termnorm
    divcurlvi(3) = -(rhosum(idvxdzi) - rhosum(idvzdxi))*termnorm
    divcurlvi(4) = -(rhosum(idvydxi) - rhosum(idvxdyi))*termnorm
 endif

 !--time derivative of div v, needed for Cullen-Dehnen switch
 if (nalpha >= 2) then
    !--Divvdt For switch
    if (use_exact_linear) then
       ddenom = 1./denom
       call exactlinear(gradaxdx,gradaxdy,gradaxdz,rhosum(idaxdxi),rhosum(idaxdyi),rhosum(idaxdzi),rmatrix,ddenom)
       call exactlinear(gradaydx,gradaydy,gradaydz,rhosum(idaydxi),rhosum(idaydyi),rhosum(idaydzi),rmatrix,ddenom)
       call exactlinear(gradazdx,gradazdy,gradazdz,rhosum(idazdxi),rhosum(idazdyi),rhosum(idazdzi),rmatrix,ddenom)
       div_a = -(gradaxdx + gradaydy + gradazdz)

       call exactlinear(gradvxdxi,gradvxdyi,gradvxdzi, &
                         rhosum(idvxdxi),rhosum(idvxdyi),rhosum(idvxdzi),rmatrix,ddenom)
       call exactlinear(gradvydxi,gradvydyi,gradvydzi, &
                         rhosum(idvydxi),rhosum(idvydyi),rhosum(idvydzi),rmatrix,ddenom)
       call exactlinear(gradvzdxi,gradvzdyi,gradvzdzi, &
                         rhosum(idvzdxi),rhosum(idvzdyi),rhosum(idvzdzi),rmatrix,ddenom)

       dvxdxi = -gradvxdxi
       dvxdyi = -gradvxdyi
       dvxdzi = -gradvxdzi
       dvydxi = -gradvydxi
       dvydyi = -gradvydyi
       dvydzi = -gradvydzi
       dvzdxi = -gradvzdxi
       dvzdyi = -gradvzdyi
       dvzdzi = -gradvzdzi
    else
       div_a = -termnorm*(rhosum(idaxdxi) + rhosum(idaydyi) + rhosum(idazdzi))
       dvxdxi = -termnorm*rhosum(idvxdxi)
       dvxdyi = -termnorm*rhosum(idvxdyi)
       dvxdzi = -termnorm*rhosum(idvxdzi)
       dvydxi = -termnorm*rhosum(idvydxi)
       dvydyi = -termnorm*rhosum(idvydyi)
       dvydzi = -termnorm*rhosum(idvydzi)
       dvzdxi = -termnorm*rhosum(idvzdxi)
       dvzdyi = -termnorm*rhosum(idvzdyi)
       dvzdzi = -termnorm*rhosum(idvzdzi)
    endif
    divcurlvi(5) = div_a - (dvxdxi**2 + dvydyi**2 + dvzdzi**2 + &
                             2.*(dvxdyi*dvydxi + dvxdzi*dvzdxi + dvydzi*dvzdyi))
    !if (divcurlvi(1) < 0.) then
    !   Ri = -1.
    !else
    !   Ri = 1.
    !endif
    txx = dvxdxi - divcurlvi(1)/3.
    tyy = dvydyi - divcurlvi(1)/3.
    tzz = dvzdzi - divcurlvi(1)/3.
    txy = 0.5*(dvxdyi + dvydxi)
    txz = 0.5*(dvxdzi + dvzdxi)
    tyz = 0.5*(dvydzi + dvzdyi)
    fac    = max(-divcurlvi(1),0.)**2 !(2.*(1. - Ri)**4*divcurlvi(1))**2
    !traceS = txx**2 + tyy**2 + tzz**2 + 2.*(txy**2 + txz**2 + tyz**2)
    !traceS = txy**2 + txz**2 + tyz**2
    traceS = (dvzdyi - dvydzi)**2 + (dvxdzi - dvzdxi)**2 + (dvydxi - dvxdyi)**2
    if (fac + traceS > 0.) then
       xi_limiter = fac/(fac + traceS)
    else
       xi_limiter = 1.
    endif
 else
    xi_limiter = 1.
 endif

end subroutine calculate_divcurlv_from_sums

!----------------------------------------------------------------
!+
!  Internal utility to extract div, curl and grad B from the sums
!  calculated during the density loop
!+
!----------------------------------------------------------------
pure subroutine calculate_divcurlB_from_sums(rhosum,termnorm,divcurlBi,gradBi,ndivcurlB)
 integer, intent(in)  :: ndivcurlB
 real,    intent(in)  :: rhosum(:)
 real,    intent(in)  :: termnorm
 real,    intent(out) :: divcurlBi(ndivcurlB),gradBi

 ! we need these for adaptive resistivity switch
 if (ndivcurlB >= 1) divcurlBi(1) = -rhosum(idivBi)*termnorm
 if (ndivcurlB >= 4) then
    divcurlBi(2) = -(rhosum(idBzdyi) - rhosum(idBydzi))*termnorm
    divcurlBi(3) = -(rhosum(idBxdzi) - rhosum(idBzdxi))*termnorm
    divcurlBi(4) = -(rhosum(idBydxi) - rhosum(idBxdyi))*termnorm
 endif
 gradBi = rhosum(idBxdxi) * rhosum(idBxdxi) &
        + rhosum(idBxdyi) * rhosum(idBxdyi) &
        + rhosum(idBxdzi) * rhosum(idBxdzi) &
        + rhosum(idBydxi) * rhosum(idBydxi) &
        + rhosum(idBydyi) * rhosum(idBydyi) &
        + rhosum(idBydzi) * rhosum(idBydzi) &
        + rhosum(idBzdxi) * rhosum(idBzdxi) &
        + rhosum(idBzdyi) * rhosum(idBzdyi) &
        + rhosum(idBzdzi) * rhosum(idBzdzi)
 gradBi = sqrt(termnorm * termnorm * gradBi)

end subroutine calculate_divcurlB_from_sums

!----------------------------------------------------------------
!+
!  Internal utility to extract velocity gradients from summations
!  calculated during the density loop.
!+
!----------------------------------------------------------------
subroutine calculate_strain_from_sums(rhosum,termnorm,denom,rmatrix,dvdx)
 real, intent(in)  :: rhosum(:)
 real, intent(in)  :: termnorm,denom
 real, intent(in)  :: rmatrix(6)
 real, intent(out) :: dvdx(9)

 real :: ddenom,gradvxdxi,gradvxdyi,gradvxdzi
 real :: gradvydxi,gradvydyi,gradvydzi,gradvzdxi,gradvzdyi,gradvzdzi
 real :: dvxdxi,dvxdyi,dvxdzi,dvydxi,dvydyi,dvydzi,dvzdxi,dvzdyi,dvzdzi

! if (abs(denom) > tiny(denom)) then ! do exact linear first derivatives
 if (.false.) then ! do exact linear first derivatives
    ddenom = 1./denom
    call exactlinear(gradvxdxi,gradvxdyi,gradvxdzi, &
                     rhosum(idvxdxi),rhosum(idvxdyi),rhosum(idvxdzi),rmatrix,ddenom)
    call exactlinear(gradvydxi,gradvydyi,gradvydzi, &
                     rhosum(idvydxi),rhosum(idvydyi),rhosum(idvydzi),rmatrix,ddenom)
    call exactlinear(gradvzdxi,gradvzdyi,gradvzdzi, &
                     rhosum(idvzdxi),rhosum(idvzdyi),rhosum(idvzdzi),rmatrix,ddenom)

    !print*,'dvxdxi = ',-rhosum(idvxdxi)*termnorm,gradvxdxi
    dvxdxi = -gradvxdxi
    dvxdyi = -gradvxdyi
    dvxdzi = -gradvxdzi
    dvydxi = -gradvydxi
    dvydyi = -gradvydyi
    dvydzi = -gradvydzi
    dvzdxi = -gradvzdxi
    dvzdyi = -gradvzdyi
    dvzdzi = -gradvzdzi
 else

    !--these make rho*dv/dx_i
    dvxdxi = -rhosum(idvxdxi)*termnorm
    dvxdyi = -rhosum(idvxdyi)*termnorm
    dvxdzi = -rhosum(idvxdzi)*termnorm
    dvydxi = -rhosum(idvydxi)*termnorm
    dvydyi = -rhosum(idvydyi)*termnorm
    dvydzi = -rhosum(idvydzi)*termnorm
    dvzdxi = -rhosum(idvzdxi)*termnorm
    dvzdyi = -rhosum(idvzdyi)*termnorm
    dvzdzi = -rhosum(idvzdzi)*termnorm
 endif

 dvdx(:) = (/dvxdxi,dvxdyi,dvxdzi,dvydxi,dvydyi,dvydzi,dvzdxi,dvzdyi,dvzdzi/)

end subroutine calculate_strain_from_sums

!----------------------------------------------------------------
!+
!  Internal subroutine to get maximum of stress tensor
!  (to avoid tensile instability)
!+
!----------------------------------------------------------------
pure subroutine get_max_stress(dvdx,divvi,rho1i,stressmax,shearvisc,bulkvisc)
 use part, only:strain_from_dvdx
 real, intent(in)    :: dvdx(9), divvi, rho1i, shearvisc, bulkvisc
 real, intent(inout) :: stressmax
 real :: strainmax,stressiso,strain(6)

 strain = strain_from_dvdx(dvdx)

 ! shearvisc = eta/rho, so this is eta/rho**2
 strainmax = -shearvisc*rho1i*maxval(strain) ! 1/rho*L^2/T*1/L*L/T = 1/rho*L^2/T^2
 stressiso = (2./3.*shearvisc - bulkvisc)*divvi*rho1i ! NB: divv -ve at high Mach no.

 ! we initialise stressmax to zero, as for the purpose of preventing the
 ! tensile instability we only care if the total stress is negative
 ! if stress tensor is positive, don't need correction (stressmax=0)
 stressmax = max(stressmax,-(stressiso + strainmax))
 stressmax = 0.

end subroutine get_max_stress

!----------------------------------------------------------------
!+
!  Internal subroutine that inverts the matrix to get an
!  exact linear derivative
!+
!----------------------------------------------------------------
pure subroutine exactlinear(gradAx,gradAy,gradAz,dAx,dAy,dAz,rmatrix,ddenom)
 real, intent(out) :: gradAx,gradAy,gradAz
 real, intent(in)  :: dAx,dAy,dAz
 real, intent(in)  :: rmatrix(6)
 real, intent(in)  :: ddenom
 !
 !--we return the gradient as the following matrix inversion:
 !  gradAx =(dAx*termxx + dAy*termxy + dAz*termxz)*ddenom
 !  gradAy =(dAx*termxy + dAy*termyy + dAz*termyz)*ddenom
 !  gradAz =(dAx*termxz + dAy*termyz + dAz*termzz)*ddenom
 !
 gradAx =(dAx*rmatrix(1) + dAy*rmatrix(2) + dAz*rmatrix(3))*ddenom
 gradAy =(dAx*rmatrix(2) + dAy*rmatrix(4) + dAz*rmatrix(5))*ddenom
 gradAz =(dAx*rmatrix(3) + dAy*rmatrix(5) + dAz*rmatrix(6))*ddenom

end subroutine exactlinear

!-------------------------------------------------------------------------------
!+
!  function to return alphaloc from known values of d(divv)/dt and sound speed
!  for use in Cullen & Dehnen (2010) switch
!+
!-------------------------------------------------------------------------------
pure real function get_alphaloc(divvdti,spsoundi,hi,xi_limiter,alphamin,alphamax)
 !use kernel, only:radkern
 real, intent(in) :: divvdti,spsoundi,hi,xi_limiter,alphamin,alphamax
 real :: source
 real :: temp

 source = 10.*hi**2*xi_limiter*max(-divvdti,0.)
 temp = spsoundi**2 !+ source
 if (temp > epsilon(temp)) then
    get_alphaloc = max(min(source/temp,alphamax),alphamin)
 else
    get_alphaloc = alphamin
 endif

end function get_alphaloc

!----------------------------------------------------------------
!+
!  subroutine to reduce and print warnings across processors
!  related to h-rho iterations
!+fxyzu
!----------------------------------------------------------------
subroutine reduce_and_print_warnings(nwarnup,nwarndown,nwarnroundoff)
 use mpiutils, only:reduce_mpi
 use io,       only:id,master,iprint
 integer, intent(inout) :: nwarnup,nwarndown,nwarnroundoff

 nwarnup       = int(reduce_mpi('+',nwarnup))
 nwarndown     = int(reduce_mpi('+',nwarndown))
 nwarnroundoff = int(reduce_mpi('+',nwarnroundoff))

#ifndef NOWARNRESTRICTEDHJUMP
 if (id==master .and. nwarnup > 0) then
    write(iprint,*) ' WARNING: restricted h jump (up) ',nwarnup,' times'
 endif
 if (id==master .and. nwarndown > 0) then
    write(iprint,*) ' WARNING: restricted h jump (down) ',nwarndown,' times'
 endif
#endif
 if (id==master .and. nwarnroundoff > 0) then
    write(iprint,*) ' WARNING: denom in exact linear gradients zero on ',nwarnroundoff,' particles'
 endif

end subroutine reduce_and_print_warnings

!----------------------------------------------------------------
!+
!  query function to return neighbour statistics
!  (must be called *after* density evaluation
!   and will be correct ONLY on the master thread)
!+
!----------------------------------------------------------------
subroutine get_neighbour_stats(trialmean,actualmean,maxtrial,maxactual,nrhocalc,nactualtot)
 real,            intent(out) :: trialmean,actualmean
 integer,         intent(out) :: maxtrial,maxactual
 integer(kind=8), intent(out) :: nrhocalc,nactualtot

 if (nptot > 0) then
    trialmean    = nneightry/real(nptot)
    actualmean   = nneighact/real(nptot)
    maxtrial     = int(maxneightry)
    maxactual    = maxneighact
    nrhocalc     = ncalc
    nactualtot   = nneighact
 else ! densityforce has not been called
    trialmean = -1; actualmean   = -1
    maxtrial  = -1; maxactual    = -1
    nrhocalc  = -1; nactualtot   = -1
 endif

end subroutine get_neighbour_stats

subroutine reset_neighbour_stats(nneightry,nneighact,maxneightry,maxneighact,ncalc,nrelink)
 integer,         intent(out) :: maxneighact,nrelink
 integer(kind=8), intent(out) :: ncalc,nneightry,nneighact,maxneightry

 nneightry = 0
 nneighact = 0
 maxneightry = 0
 maxneighact = 0
 ncalc = 0_8
 nneighact = 0
 nrelink = 0_8

end subroutine reset_neighbour_stats

!----------------------------------------------------------------
!+
!  function to collate neighbour-finding statistics across
!  processors and print the results
!+
!----------------------------------------------------------------
subroutine reduce_and_print_neighbour_stats(np)
 use mpiutils, only:reduce_mpi,barrier_mpi
 use io,       only:iprint,id,master,iverbose
 integer, intent(in) :: np

 call barrier_mpi()
 nptot = reduce_mpi('+',np)
 call barrier_mpi()
 nneightry   = reduce_mpi('+',nneightry)
 call barrier_mpi()
 nneighact   = reduce_mpi('+',nneighact)
 call barrier_mpi()
 maxneightry = reduce_mpi('max',maxneightry)
 call barrier_mpi()
 maxneighact = int(reduce_mpi('max',maxneighact))
 call barrier_mpi()
 nrelink     = int(reduce_mpi('+',nrelink))
 call barrier_mpi()
 ncalc       = reduce_mpi('+',ncalc)

 if (id==master .and. iverbose >= 2 .and. nptot > 0 .and. nneighact > 0) then
    write(iprint,"(1x,a,f11.2,2(a,f7.2))") 'trial neigh mean  :',nneightry/real(nptot), &
                 ', real neigh mean = ',nneighact/real(nptot), &
                 ' ratio try/act= ',nneightry/real(nneighact)
    write(iprint,"(1x,a,i11,a,i8)")   'trial neigh max   :',maxneightry,', max real neigh = ',maxneighact
    write(iprint,"(1x,a,i11,a,f7.3)") 'n neighbour calls :',nrelink, ', mean per part   = ',nrelink/real(nptot) + 1
    write(iprint,"(1x,a,i11,a,f7.3)") 'n density calcs   :',ncalc,', mean per part   = ',ncalc/real(nptot)
 endif

end subroutine reduce_and_print_neighbour_stats
!--------------------------------------------------------------------------
!+
!--------------------------------------------------------------------------
pure subroutine compute_cell(cell,listneigh,nneigh,getdv,getdB,Bevol,xyzh,vxyzu,fxyzu,fext, &
                             xyzcache,&
                             radiation)
 use dim,         only:maxvxyzu
 use part,        only:get_partinfo,iamgas,mhd,igas,maxphase
 use viscosity,   only:irealvisc
#ifdef MPI
 use io,          only:id
#endif

 type(celldens),  intent(inout)  :: cell

 integer,         intent(in)     :: listneigh(:)
 integer,         intent(in)     :: nneigh
 logical,         intent(in)     :: getdv
 logical,         intent(in)     :: getdB
 real,            intent(in)     :: Bevol(:,:)
 real,            intent(in)     :: xyzh(:,:),vxyzu(:,:),fxyzu(:,:),fext(:,:)
 real,            intent(in)     :: xyzcache(isizecellcache,3)
 real,            intent(in)     :: radiation(:,:)

 real                            :: dxcache(7,isizeneighcache)

 real(kind=8)                    :: hi
 real(kind=8)                    :: hi1,hi21,hi31,hi41

 integer                         :: iamtypei
 logical                         :: iactivei,iamgasi,iamdusti

 logical                         :: realviscosity
 logical                         :: ignoreself
 integer                         :: nneighi
 integer                         :: i,lli

 realviscosity = (irealvisc > 0)

 over_parts: do i = 1,cell%npcell
    lli = inodeparts(cell%arr_index(i))
    ! note: only active particles have been sent here
    if (maxphase==maxp) then
       call get_partinfo(cell%iphase(i),iactivei,iamgasi,iamdusti,iamtypei)
    else
       iactivei = .true.
       iamtypei = igas
       iamgasi  = .true.
    endif

    hi    = cell%h(i)
    hi1   = 1./hi
    hi21  = hi1*hi1
    hi31  = hi1*hi21
    hi41  = hi21*hi21

#ifdef MPI
    if (cell%owner == id) then
       ignoreself = .true.
    else
       ignoreself = .false.
    endif
#else
    ignoreself = .true.
#endif

    call get_density_sums(lli,cell%xpartvec(:,i),hi,hi1,hi21,iamtypei,iamgasi,iamdusti,&
                          listneigh,nneigh,nneighi,dxcache,xyzcache,cell%rhosums(:,i),&
                          .true.,.false.,getdv,getdB,realviscosity,&
                          xyzh,vxyzu,Bevol,fxyzu,fext,ignoreself,&
                          radiation)

    cell%nneightry = nneigh
    cell%nneigh(i) = nneighi

 enddo over_parts

end subroutine compute_cell
!--------------------------------------------------------------------------
!+
!--------------------------------------------------------------------------
pure subroutine compute_hmax(cell,redo_neighbours)
 use kernel, only:radkern
 type(celldens), intent(inout) :: cell
 logical,         intent(out)  :: redo_neighbours
 real                          :: hmax_old,hmax

 redo_neighbours = .false.
 if (cell%npcell > 0) then
    hmax_old = cell%hmax
    hmax     = 1.01*maxval(cell%h(1:cell%npcell))
    if (hmax > hmax_old) redo_neighbours = .true.
    cell%hmax  = hmax
    cell%rcuti = radkern*hmax
 endif
end subroutine compute_hmax
!--------------------------------------------------------------------------
!+
!--------------------------------------------------------------------------
subroutine start_cell(cell,iphase,xyzh,vxyzu,fxyzu,fext,Bevol,&
                      radiation)
 use io,          only:fatal
<<<<<<< HEAD
 use dim,         only:maxp,maxvxyzu,do_radiation
 use part,        only:maxphase,get_partinfo,iboundary,maxBevol,mhd,igas,iamgas,set_boundaries_to_active,&
                       iradxi
=======
 use dim,         only:maxp,maxvxyzu
 use part,        only:maxphase,get_partinfo,maxBevol,mhd,igas,iamgas,&
                       iamboundary,ibasetype
>>>>>>> 61ab338f

 type(celldens),     intent(inout) :: cell
 integer(kind=1),    intent(in)    :: iphase(:)
 real,               intent(in)    :: xyzh(:,:)
 real,               intent(in)    :: vxyzu(:,:)
 real,               intent(in)    :: fxyzu(:,:)
 real,               intent(in)    :: fext(:,:)
 real,               intent(in)    :: Bevol(:,:)
 real,               intent(in)    :: radiation(:,:)

 integer :: i,ip
 integer :: iamtypei
 logical :: iactivei,iamgasi,iamdusti

 cell%npcell = 0
 over_parts: do ip = inoderange(1,cell%icell),inoderange(2,cell%icell)
    i = inodeparts(ip)

    if (i < 0) then
       cycle over_parts
    endif

    if (maxphase==maxp) then
       call get_partinfo(iphase(i),iactivei,iamgasi,iamdusti,iamtypei)
    else
       iactivei = .true.
       iamtypei = igas
       iamdusti = .false.
       iamgasi  = .true.
    endif
    if (.not.iactivei) then ! skip boundary particles + inactive particles
       cycle over_parts
    endif

    cell%npcell = cell%npcell + 1

    cell%arr_index(cell%npcell)               = ip
    cell%iphase(cell%npcell)                  = iphase(i)

    cell%xpartvec(ixi,cell%npcell)            = xyzh(1,i)
    cell%xpartvec(iyi,cell%npcell)            = xyzh(2,i)
    cell%xpartvec(izi,cell%npcell)            = xyzh(3,i)

    cell%h(cell%npcell)                       = xyzh(4,i)
    cell%h_old(cell%npcell)                   = xyzh(4,i)

    cell%xpartvec(ivxi,cell%npcell)           = vxyzu(1,i)
    cell%xpartvec(ivyi,cell%npcell)           = vxyzu(2,i)
    cell%xpartvec(ivzi,cell%npcell)           = vxyzu(3,i)

    if (maxvxyzu >= 4) then
       cell%xpartvec(ieni,cell%npcell)        = vxyzu(4,i)
    endif

    cell%xpartvec(ifxi,cell%npcell)           = fxyzu(1,i) + fext(1,i)
    cell%xpartvec(ifyi,cell%npcell)           = fxyzu(2,i) + fext(2,i)
    cell%xpartvec(ifzi,cell%npcell)           = fxyzu(3,i) + fext(3,i)

    if (mhd) then
       if (iamgasi) then
          cell%xpartvec(iBevolxi,cell%npcell) = Bevol(1,i)
          cell%xpartvec(iBevolyi,cell%npcell) = Bevol(2,i)
          cell%xpartvec(iBevolzi,cell%npcell) = Bevol(3,i)

          if (maxBevol >= 4) then
             cell%xpartvec(ipsi,cell%npcell)  = Bevol(4,i)
          endif
          if (maxBevol < 3 .or. maxBevol > 4) call fatal('densityiterate','error in maxBevol setting')
       else
          cell%xpartvec(iBevolxi:ipsi,cell%npcell)   = 0. ! to avoid compiler warning
       endif
    endif

    if (do_radiation) cell%xpartvec(iradxii,cell%npcell) = radiation(iradxi,i)

 enddo over_parts

end subroutine start_cell
!--------------------------------------------------------------------------
!+
!--------------------------------------------------------------------------
subroutine finish_cell(cell,cell_converged)
 use io,       only:iprint,fatal
 use part,     only:get_partinfo,iamgas,maxphase,massoftype,igas,hrho
 use options,  only:tolh

 type(celldens),  intent(inout) :: cell
 logical,         intent(out)   :: cell_converged
 real                           :: rhosum(maxrhosum)
 real                           :: dhdrhoi,rhohi,omegai
 real                           :: rhoi
 real(kind=8)                   :: gradhi
 real                           :: func,dfdh1,hi,hi_old,hnew
 real                           :: pmassi, xyzh(4)
 integer                        :: i,iamtypei !,nwarnup,nwarndown
 logical                        :: iactivei,iamgasi,iamdusti,converged

 cell%nits = cell%nits + 1
 cell_converged = .true.
 over_parts: do i = 1,cell%npcell
    hi = cell%h(i)
    hi_old = cell%h_old(i)
    rhosum = cell%rhosums(:,i)

    if (maxphase==maxp) then
       call get_partinfo(cell%iphase(i),iactivei,iamgasi,iamdusti,iamtypei)
    else
       iactivei = .true.
       iamtypei = igas
       iamgasi  = .true.
    endif
    !if (.not.iactivei) print*,' ERROR: should be no inactive particles here',iamtypei,iactivei

    pmassi = massoftype(igas)

    call finish_rhosum(rhosum,pmassi,hi,.true.,rhoi=rhoi,rhohi=rhohi,&
                       gradhi=gradhi,dhdrhoi_out=dhdrhoi,omegai_out=omegai)

    func = rhohi - rhoi
    if (omegai > tiny(omegai)) then
       dfdh1 = dhdrhoi/omegai
    else
       dfdh1 = dhdrhoi/abs(omegai + epsilon(omegai))
    endif
    hnew = hi - func*dfdh1
    if (hnew > 1.2*hi) then
       ! nwarnup   = nwarnup + 1
       hnew      = 1.2*hi
    elseif (hnew < 0.8*hi) then
       ! nwarndown = nwarndown + 1
       hnew      = 0.8*hi
    endif

    converged = ((abs(hnew-hi)/hi_old) < tolh .and. omegai > 0. .and. hi > 0.)
    if (cell_converged) cell_converged = converged

    if ((.not. converged) .and. (cell%nits >= maxdensits)) then
       xyzh(1) = cell%xpartvec(ixi,i)
       xyzh(2) = cell%xpartvec(iyi,i)
       xyzh(3) = cell%xpartvec(izi,i)
       write(iprint,*) 'ERROR: density iteration failed after ',cell%nits,' iterations'
       write(iprint,*) 'hnew = ',hnew,' hi_old = ',hi_old,' nneighi = ',cell%nneigh(i)
       write(iprint,*) 'rhoi = ',rhoi,' gradhi = ',gradhi
       write(iprint,*) 'error = ',abs(hnew-hi)/hi_old,' tolh = ',tolh
       write(iprint,*) 'itype = ',iamtypei
       write(iprint,*) 'x,y,z = ',xyzh(1:3)
       call fatal('densityiterate','could not converge in density',inodeparts(cell%arr_index(i)),'error',abs(hnew-hi)/hi_old)
    endif

    if (converged) then
       cell%h(i) = hi
    else
       cell%h(i) = hnew
    endif

 enddo over_parts

end subroutine finish_cell
!--------------------------------------------------------------------------
!+
!--------------------------------------------------------------------------
pure subroutine finish_rhosum(rhosum,pmassi,hi,iterating,rhoi,rhohi,gradhi,gradsofti,dhdrhoi_out,omegai_out)
 use part,  only:rhoh,dhdrho
 real,          intent(in)              :: rhosum(maxrhosum)
 real,          intent(in)              :: pmassi
 real,          intent(in)              :: hi
 logical,       intent(in)              :: iterating !false for the last bit where we are computing the final result
 real,          intent(out)             :: rhoi
 real(kind=8),  intent(out)             :: gradhi
 real,          intent(out),  optional  :: rhohi
 real(kind=8),  intent(out),  optional  :: gradsofti
 real,          intent(out),  optional  :: dhdrhoi_out
 real,          intent(out),  optional  :: omegai_out

 real           :: omegai,dhdrhoi
 real(kind=8)   :: hi1,hi21,hi31,hi41

 hi1   = 1./hi
 hi21  = hi1*hi1
 hi31  = hi1*hi21
 hi41  = hi21*hi21

 rhoi   = cnormk*pmassi*(rhosum(irhoi) + wab0)*hi31
 gradhi = cnormk*pmassi*(rhosum(igradhi) + gradh0)*hi41

 dhdrhoi = dhdrho(hi,pmassi)
 omegai = 1. - dhdrhoi*gradhi
 gradhi = 1./omegai

 if (iterating) then
    rhohi = rhoh(hi,pmassi)
    dhdrhoi_out = dhdrhoi
    omegai_out = omegai
 else
    gradsofti = pmassi*(rhosum(igradsofti) + dphidh0)*hi21 ! NB: no cnormk in gradsoft
    gradsofti = gradsofti*dhdrhoi
 endif

end subroutine finish_rhosum
!--------------------------------------------------------------------------
!+
!--------------------------------------------------------------------------
subroutine store_results(icall,cell,getdv,getdb,realviscosity,stressmax,xyzh,&
                         gradh,divcurlv,divcurlB,alphaind,dvdx,vxyzu,Bxyz,&
                         dustfrac,rhomax,nneightry,nneighact,maxneightry,&
<<<<<<< HEAD
                         maxneighact,np,ncalc,&
                         radiation)
 use part,        only:hrho,get_partinfo,iamgas,set_boundaries_to_active,&
                       iboundary,maxphase,massoftype,igas,n_R,n_electronT,&
=======
                         maxneighact,np,ncalc)
 use part,        only:hrho,get_partinfo,iamgas,&
                       maxphase,massoftype,igas,n_R,n_electronT,&
>>>>>>> 61ab338f
                       eta_nimhd,iohm,ihall,iambi,ndustlarge,ndustsmall,xyzh_soa,&
                       store_temperature,temperature,maxgradh,idust,&
                       ifluxx,ifluxz,ithick
 use io,          only:fatal,real4
 use eos,         only:get_temperature,get_spsound
 use dim,         only:maxp,ndivcurlv,ndivcurlB,nalpha,mhd_nonideal,use_dust,&
                       do_radiation
 use options,     only:ieos,alpha,alphamax,use_dustfrac
 use viscosity,   only:bulkvisc,shearparam
 use nicil,       only:nicil_get_ion_n,nicil_get_eta,nicil_translate_error
 use linklist,    only:set_hmaxcell
 use kernel,      only:radkern
 use part,        only:xyzh_soa,store_temperature,temperature
 use kdtree,      only:inodeparts

 integer,         intent(in)    :: icall
 type(celldens),  intent(in)    :: cell
 logical,         intent(in)    :: getdv
 logical,         intent(in)    :: getdB
 logical,         intent(in)    :: realviscosity
 real,            intent(inout) :: stressmax
 real,            intent(inout) :: xyzh(:,:)
 real(kind=4),    intent(inout) :: gradh(:,:)
 real(kind=4),    intent(inout) :: divcurlv(:,:)
 real(kind=4),    intent(inout) :: divcurlB(:,:)
 real(kind=4),    intent(inout) :: alphaind(:,:)
 real(kind=4),    intent(inout) :: dvdx(:,:)
 real,            intent(in)    :: vxyzu(:,:)
 real,            intent(out)   :: dustfrac(:,:)
 real,            intent(out)   :: Bxyz(:,:)
 real,            intent(inout) :: rhomax
 integer(kind=8), intent(inout) :: nneightry
 integer(kind=8), intent(inout) :: nneighact
 integer(kind=8), intent(inout) :: maxneightry
 integer,         intent(inout) :: maxneighact
 integer,         intent(inout) :: np
 integer(kind=8), intent(inout) :: ncalc
 real,            intent(inout) :: radiation(:,:)

 real         :: rhosum(maxrhosum)

 integer      :: iamtypei,i,lli,ierr,l
 logical      :: iactivei,iamgasi,iamdusti
 logical      :: igotrmatrix,igotspsound
 real         :: hi,hi1,hi21,hi31,hi41
 real         :: pmassi,rhoi
 real(kind=8) :: gradhi,gradsofti
 real         :: psii
 real         :: Bxi,Byi,Bzi,gradBi
 real         :: vxyzui(4)
 real         :: spsoundi,xi_limiter
 real         :: divcurlvi(5),rmatrix(6),dvdxi(9)
 real         :: divcurlBi(ndivcurlB)
 real         :: temperaturei,Bi
 real         :: rho1i,term,denom,rhodusti(maxdustlarge)

 do i = 1,cell%npcell
    lli = inodeparts(cell%arr_index(i))
    hi = cell%h(i)
    rhosum = cell%rhosums(:,i)

    if (hi < 0.) call fatal('densityiterate','hi < 0 after iterations',lli,var='h',val=hi)

    hi1   = 1./hi
    hi21  = hi1*hi1
    hi31  = hi1*hi21
    hi41  = hi21*hi21

    if (maxphase==maxp) then
       call get_partinfo(cell%iphase(i),iactivei,iamgasi,iamdusti,iamtypei)
    else
       iactivei = .true.
       iamtypei = igas
       iamgasi  = .true.
    endif

    pmassi = massoftype(iamtypei)

    call finish_rhosum(rhosum,pmassi,hi,.false.,rhoi=rhoi,gradhi=gradhi,gradsofti=gradsofti)

    !
    !--store final results of density iteration
    !
    xyzh(4,lli) = hrho(rhoi,pmassi)
    xyzh_soa(cell%arr_index(i),4) = xyzh(4,lli)

    if (xyzh(4,lli) < 0.) call fatal('densityiterate','setting negative h from hrho',i,var='rhoi',val=real(rhoi))

    if (maxgradh==maxp) then
       gradh(1,lli) = real(gradhi,kind=kind(gradh))
#ifdef GRAVITY
       gradh(2,lli) = real(gradsofti,kind=kind(gradh))
#endif
    endif

    rho1i  = 1./rhoi
    rhomax = max(rhomax,real(rhoi))
    if (use_dust .and. .not. use_dustfrac) then
       !
       ! for 2-fluid dust compute dust density on gas particles
       ! and store it in dustfrac as dust-to-gas ratio
       ! so that rho times dustfrac gives dust density
       !
       dustfrac(:,lli) = 0.
       if (iamgasi) then
          do l=1,ndustlarge
             rhodusti(l) = cnormk*massoftype(idust+l-1)*(rhosum(irhodusti+l-1))*hi31
             dustfrac(ndustsmall+l,lli) = rhodusti(l)*rho1i ! dust-to-gas ratio
          enddo
       endif
    endif
    !
    ! store divv and curl v and related quantities
    !
    igotrmatrix = .false.
    igotspsound = .false.

    term = cnormk*pmassi*gradhi*rho1i*hi41
    if (getdv) then
       call calculate_rmatrix_from_sums(rhosum,denom,rmatrix,igotrmatrix)
       call calculate_divcurlv_from_sums(rhosum,term,divcurlvi,xi_limiter,ndivcurlv,denom,rmatrix)
       divcurlv(1:ndivcurlv,lli) = real(divcurlvi(1:ndivcurlv),kind=kind(divcurlv)) ! save to global memory
       !
       ! Cullen & Dehnen (2010) viscosity switch, set alphaloc
       !
       if (nalpha >= 2 .and. iamgasi) then
          igotspsound = .true.
          vxyzui(1) = cell%xpartvec(ivxi,i)
          vxyzui(2) = cell%xpartvec(ivyi,i)
          vxyzui(3) = cell%xpartvec(ivzi,i)
          vxyzui(4) = cell%xpartvec(ieni,i)

          if (store_temperature) then
             spsoundi = get_spsound(ieos,xyzh(:,lli),real(rhoi),vxyzui(:),temperature(lli))
          else
             spsoundi = get_spsound(ieos,xyzh(:,lli),real(rhoi),vxyzui(:))
          endif
          alphaind(2,lli) = real4(get_alphaloc(divcurlvi(5),spsoundi,hi,xi_limiter,alpha,alphamax))
       endif
    else ! we always need div v for h prediction
       if (ndivcurlv >= 1) divcurlv(1,lli) = -real4(rhosum(idivvi)*term)
       if (nalpha >= 2) alphaind(2,lli) = 0.
    endif
    !
    ! store div B, curl B and related quantities
    !
    if (mhd .and. iamgasi) then
       ! construct B from B/rho (conservative to primitive)
       Bxi = cell%xpartvec(iBevolxi,i) * rhoi
       Byi = cell%xpartvec(iBevolyi,i) * rhoi
       Bzi = cell%xpartvec(iBevolzi,i) * rhoi
       if (maxBevol >= 4) psii = cell%xpartvec(ipsi,i)

       ! store primitive variables (if icall < 2)
       if (icall==0 .or. icall==1) then
          Bxyz(1,lli) = Bxi
          Bxyz(2,lli) = Byi
          Bxyz(3,lli) = Bzi
       endif

       if (getdB) then
          term = cnormk*pmassi*gradhi*rho1i*hi41
          call calculate_divcurlB_from_sums(rhosum,term,divcurlBi,gradBi,ndivcurlB)
          divcurlB(:,lli) = real(divcurlBi(:),kind=kind(divcurlB))
       else
          divcurlBi(:) = 0.
       endif
       !
       !--calculate Z_grain, n_electron and non-ideal MHD coefficients
       !
       if (mhd_nonideal) then
          if (.not. igotspsound) then
             vxyzui(1) = cell%rhosums(ivxi,i)
             vxyzui(2) = cell%rhosums(ivyi,i)
             vxyzui(3) = cell%rhosums(ivzi,i)
             vxyzui(4) = cell%rhosums(ieni,i)
          endif
          temperaturei = get_temperature(ieos,cell%xpartvec(ixi:izi,i),real(rhoi),vxyzui(:))
          Bi           = sqrt(Bxi*Bxi + Byi*Byi + Bzi*Bzi)
          call nicil_get_ion_n(real(rhoi),temperaturei,n_R(:,lli),n_electronT(lli),ierr)
          if (ierr/=0) then
             call nicil_translate_error(ierr)
             if (ierr > 0) call fatal('densityiterate','error in Nicil in calculating number densities')
          endif
          call nicil_get_eta(eta_nimhd(iohm,lli),eta_nimhd(ihall,lli),eta_nimhd(iambi,lli),Bi &
                            ,real(rhoi),temperaturei,n_R(:,lli),n_electronT(lli),ierr)
          if (ierr/=0) then ! ierr is reset in the above subroutine
             call nicil_translate_error(ierr)
             if (ierr > 0) call fatal('densityiterate','error in Nicil in calculating eta')
          endif
       endif
    endif
    !
    !--get strain tensor from summations
    !
    if (maxdvdx==maxp .and. getdv) then
       if (.not.igotrmatrix) call calculate_rmatrix_from_sums(cell%rhosums(:,i),denom,rmatrix,igotrmatrix)
       call calculate_strain_from_sums(cell%rhosums(:,i),term,denom,rmatrix,dvdxi)
       ! check for negative stresses to prevent tensile instability
       if (realviscosity) call get_max_stress(dvdxi,divcurlvi(1),rho1i,stressmax,shearparam,bulkvisc)
       ! store strain tensor
       dvdx(:,lli) = real(dvdxi(:),kind=kind(dvdx))
    endif

    if (do_radiation.and.iamgasi) then
       ! if (radiation(ithick,i) > 0.5) then
          radiation(ifluxx:ifluxz,lli) = &
          cell%rhosums(iradfxi:iradfzi,i)*term
       ! else
       !    radiation(ifluxx:ifluxz,lli) = 0.
       ! endif
    endif

    ! stats
    nneightry = nneightry + cell%nneightry
    nneighact = nneighact + cell%nneigh(i)
    maxneightry = max(int(maxneightry),cell%nneightry)
    maxneighact = max(maxneighact,cell%nneigh(i))
 enddo
 np = np + cell%npcell
 ncalc = ncalc + cell%npcell * cell%nits

end subroutine store_results

end module densityforce<|MERGE_RESOLUTION|>--- conflicted
+++ resolved
@@ -593,14 +593,8 @@
  use fastmath, only:finvsqrt
 #endif
  use kernel,   only:get_kernel,get_kernel_grav1
-<<<<<<< HEAD
- use part,     only:iphase,iamgas,iamdust,iamtype,maxphase,iboundary,igas,idust,rhoh,massoftype,&
-                    iradxi
+ use part,     only:iphase,iamgas,iamdust,iamtype,maxphase,ibasetype,igas,idust,rhoh,massoftype,iradxi
  use dim,      only:ndivcurlv,gravity,maxp,nalpha,use_dust,do_radiation
-=======
- use part,     only:iphase,iamgas,iamdust,iamtype,maxphase,ibasetype,igas,idust,rhoh,massoftype
- use dim,      only:ndivcurlv,gravity,maxp,nalpha,use_dust
->>>>>>> 61ab338f
  integer,      intent(in)    :: i
  real,         intent(in)    :: xpartveci(:)
  real(kind=8), intent(in)    :: hi,hi1,hi21
@@ -1354,15 +1348,9 @@
 subroutine start_cell(cell,iphase,xyzh,vxyzu,fxyzu,fext,Bevol,&
                       radiation)
  use io,          only:fatal
-<<<<<<< HEAD
  use dim,         only:maxp,maxvxyzu,do_radiation
- use part,        only:maxphase,get_partinfo,iboundary,maxBevol,mhd,igas,iamgas,set_boundaries_to_active,&
-                       iradxi
-=======
- use dim,         only:maxp,maxvxyzu
  use part,        only:maxphase,get_partinfo,maxBevol,mhd,igas,iamgas,&
-                       iamboundary,ibasetype
->>>>>>> 61ab338f
+                       iamboundary,ibasetype,iradxi
 
  type(celldens),     intent(inout) :: cell
  integer(kind=1),    intent(in)    :: iphase(:)
@@ -1568,16 +1556,9 @@
 subroutine store_results(icall,cell,getdv,getdb,realviscosity,stressmax,xyzh,&
                          gradh,divcurlv,divcurlB,alphaind,dvdx,vxyzu,Bxyz,&
                          dustfrac,rhomax,nneightry,nneighact,maxneightry,&
-<<<<<<< HEAD
-                         maxneighact,np,ncalc,&
-                         radiation)
+                         maxneighact,np,ncalc,radiation)
  use part,        only:hrho,get_partinfo,iamgas,set_boundaries_to_active,&
-                       iboundary,maxphase,massoftype,igas,n_R,n_electronT,&
-=======
-                         maxneighact,np,ncalc)
- use part,        only:hrho,get_partinfo,iamgas,&
                        maxphase,massoftype,igas,n_R,n_electronT,&
->>>>>>> 61ab338f
                        eta_nimhd,iohm,ihall,iambi,ndustlarge,ndustsmall,xyzh_soa,&
                        store_temperature,temperature,maxgradh,idust,&
                        ifluxx,ifluxz,ithick
