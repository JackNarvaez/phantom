!--------------------------------------------------------------------------!
! The Phantom Smoothed Particle Hydrodynamics code, by Daniel Price et al. !
! Copyright (c) 2007-2022 The Authors (see AUTHORS)                        !
! See LICENCE file for usage and distribution conditions                   !
! http://phantomsph.bitbucket.io/                                          !
!--------------------------------------------------------------------------!
module cooling_molecular
!
! Handles molecular cooling of binary wind
!
! :References: None
!
! :Owner: Lionel Siess
!
! :Runtime parameters: None
!
! :Dependencies: datafiles, eos, infile_utils, physcon
!

 implicit none

 real                                :: CO_abun  = 1.e-4
 real                                :: H2O_abun = 5.e-5
 real                                :: HCN_abun = 3.e-7
 real, dimension(40, 40, 40, 6)      :: coolingTable
 real, dimension(36, 102, 6, 8, 5)   :: cdTable
 logical                             :: do_molecular_cooling = .false.
 real                                :: fit_rho_power, fit_rho_inner, fit_vel, r_compOrb
 real                                :: Tfloor = 0. ![K]  to prevent u < 0 (this is independent of Tfloor in cooling.F90)

contains

!-----------------------------------------------------------------------
!+
!  write the molecular cooling options for the parameter card
!+
!-----------------------------------------------------------------------
subroutine write_options_molecularcooling(iunit)

 use infile_utils, only:write_inopt
 integer, intent(in) :: iunit

 call write_inopt(CO_abun, 'CO_abun', 'set to value>0 to activate CO radiative cooling &
 & (typical value O-rich AGB star=1e-4)',iunit)
 call write_inopt(HCN_abun,'HCN_abun','set to value>0 to activate HCN radiative cooling &
 & (typical value O-rich AGB star=1e-7)',iunit)
 call write_inopt(H2O_abun,'H2O_abun','set to value>0 to activate H2O radiative cooling &
 & (typical value O-rich AGB star=5e-5)',iunit)

end subroutine write_options_molecularcooling

!-----------------------------------------------------------------------
!+
!  read the molecular cooling options from the parameter card for restart
!+
!-----------------------------------------------------------------------
subroutine read_options_molecular_cooling(name,valstring,imatch,igotall,ierr)

 character(len=*), intent(in)  :: name,valstring
 logical,          intent(out) :: imatch,igotall
 integer,          intent(out) :: ierr
 integer :: ngot = 0

 imatch  = .true.
 igotall = .true. ! none of the cooling options are compulsory

 select case(trim(name))
 case('CO_abun')
    read(valstring,*,iostat=ierr) CO_abun
    if (CO_abun < 0.) CO_abun = 0.
    ngot = ngot + 1
 case('HCN_abun')
    read(valstring,*,iostat=ierr) HCN_abun
    if (HCN_abun < 0.) HCN_abun = 0.
    ngot = ngot + 1
 case('H2O_abun')
    read(valstring,*,iostat=ierr) H2O_abun
    if (H2O_abun < 0.) H2O_abun = 0.
    ngot = ngot + 1
 case default
    imatch = .false.
 end select
 do_molecular_cooling = ngot > 0 .and. CO_abun+H2O_abun+HCN_abun > 0.

end subroutine read_options_molecular_cooling

!-----------------------------------------------------------------------
!+
!  Initialise molecular cooling tables
!+
!-----------------------------------------------------------------------
subroutine init_cooling_molec

 call loadCoolingTable(coolingTable)
 call loadCDTable(cdTable)

end subroutine init_cooling_molec

!-----------------------------------------------------------------------
!+
!  Calculate the molecular cooling
!+
!-----------------------------------------------------------------------
subroutine calc_cool_molecular( T, r, rho_sph, Q, dlnQdlnT)

<<<<<<< HEAD
 use physcon, only:atomic_mass_unit,kboltz,mass_proton_cgs,au
 use eos,     only:gmw, Tfloor
 use units,   only:udist
=======
 use physcon, only:atomic_mass_unit,kboltz,mass_proton_cgs
 use eos,     only:gmw
>>>>>>> c80a9376

! Data dictionary: Arguments
 real, intent(out)  :: Q, dlnQdlnT           ! In CGS and linear scale
 real, intent(in)   :: T, rho_sph            ! In CGS
 real, intent(in)   :: r                     ! code units

! Data dictionary: Additional parameters for calculations
 integer                                     :: i
 real                                        :: rho_H, n_H, Temp, Lambda, r_au
 real                                        :: fit_n_inner,T_log, n_H_log, N_hydrogen, N_coolant_log
 real                                        :: abundance, widthLine_molecule
 real, dimension(3)                          :: lambda_log, params_cool, widthLine,Qi
 real, dimension(4)                          :: params_cd
 real, dimension(3)                          :: molecular_abun
 real, dimension(3), parameter               :: mass_molecules = [28.01, 18.01528, 27.0253]*atomic_mass_unit
 character(len=3), dimension(3), parameter   :: moleculeNames = ["CO ", "H2O", "HCN"]
 character(len=3)                            :: moleculeName

! Initialise variables
 r_au = r*udist/au
 if (r_au <= r_compOrb) then
    rho_H = fit_rho_inner
 else
    rho_H = fit_rho_inner*(r_compOrb/r_au)**fit_rho_power
 endif

 Temp=T
 if (T<=Tfloor) Temp=Tfloor

 n_H                 = rho_H/(gmw*mass_proton_cgs)    ! convert mass density to number density
 fit_n_inner         = fit_rho_inner/(gmw*mass_proton_cgs)
 i                   = -1
 T_log               = log10(Temp)
 n_H_log             = log10(n_H)
 widthLine           = sqrt(2. * kboltz * Temp / mass_molecules) / fit_vel
 N_coolant_log       = -999.
 params_cool         = -999.
 params_cd           = 0.
 lambda_log          = -999.
 molecular_abun      = [CO_abun, H2O_abun, HCN_abun]

! Calculate column density
 do i = 1, 3
    Lambda             = 0.
    widthLine_molecule = widthLine(i)
    abundance          = molecular_abun(i)
    moleculeName       = moleculeNames(i)
    params_cd          = [r_au, widthLine_molecule, fit_rho_power, r_compOrb]
    call ColumnDensity(cdTable, params_cd, N_hydrogen)

    if (N_hydrogen /= 0.) then
       N_coolant_log      = log10(abundance * fit_n_inner * N_hydrogen)
       ! Calculate cooling rate
       params_cool = [T_log, n_H_log, N_coolant_log]

       call CoolingRate(coolingTable, params_cool, moleculeName, lambda_log(i))
       Lambda = Lambda + 10.**lambda_log(i)
    endif
    Qi(i) = -Lambda*abundance*rho_sph/(gmw*mass_proton_cgs)     ! in erg/sec
 enddo

 Q = Qi(1)+Qi(2)+Qi(3)

 if (Q /= 0.) then
    call lambdaGradT(coolingTable, params_cool, Q, dlnQdlnT)
 else
    dlnQdlnT = 0
 endif

end subroutine calc_cool_molecular

!-----------------------------------------------------------------------
!+
!  Load radiative cooling table
!+
!-----------------------------------------------------------------------
subroutine loadCoolingTable(data_array)
 use datafiles,  only:find_phantom_datafile

 real, dimension(40, 40, 40, 6), intent(out) :: data_array

 ! Data dictionary: Read radiative cooling file
 integer            :: i, j, k, o, iunit, istat
 character(len=80)  :: imsg
 integer, parameter :: headerLines = 5
 real               :: T, n_H, N_coolant, lambda_CO, lambda_H2O, lambda_HCN
 character(len=120) :: filename


 ! Initialise variables
 i          = 0
 j          = 0
 k          = 0
 o          = 0
 T          = 0.
 n_H        = 0.
 N_coolant  = 0.
 lambda_CO  = -999.
 lambda_H2O = -999.
 lambda_HCN = -999.
 data_array = -999.

 iunit = 1
 filename = find_phantom_datafile('radcool_all.dat','cooling')
 OPEN(unit=iunit, file=trim(filename), STATUS="OLD", ACTION="read", &
            iostat=istat, IOMSG=imsg)

 ! Begin loading in data
 openif: if (istat == 0) then
    !!! Skip header
    rewind(unit=iunit)
    do o = 1, headerLines
       read(iunit, *, iostat=istat, IOMSG = imsg)
    enddo

    ! Read data
    skipheaderif: if ((istat == 0)) then
       readdo: do
          read(iunit, *, iostat=istat) i, j, k, T, n_H, N_coolant, lambda_CO, lambda_H2O, lambda_HCN
          if (istat /= 0) exit
          data_array(i, j, k, :) = [T, n_H, N_coolant, lambda_CO, lambda_H2O, lambda_HCN]

       enddo readdo

       if (istat > 0) write(*, *) "Error at line ", i, j, k, " during loading data into array."

    else
       write(*, 100) headerLines
100    format("Error: Header consists of more than ", I2, " lines.")
       write(*, *) trim(imsg)
    endif skipheaderif

 else
    write(*, *) "Error: Radiative cooling table ", trim(filename) ," does not exist."
 endif openif
end subroutine loadCoolingTable

!-----------------------------------------------------------------------
!+
!  Load column density table
!+
!-----------------------------------------------------------------------
subroutine loadCDTable(data_array)
 use datafiles,  only:find_phantom_datafile
 real, dimension(36, 102, 6, 8, 5), intent(out) :: data_array

 ! Data dictionary: Read radiative cooling file
 integer            :: i, j, k, l, o, iunit, istat
 character(len=80)  :: imsg
 integer, parameter :: headerLines = 8
 real               :: r_part, widthLine, m_exp, r_sep, N_H
 character(len=120) :: filename


 ! Initialise variables
 i           = 0
 j           = 0
 k           = 0
 l           = 0
 o           = 0
 r_part      = 0.
 widthLine   = 0.
 m_exp       = 0.
 r_sep       = 0.
 N_H         = 0
 data_array  = -999.

 iunit = 1
 filename = find_phantom_datafile('table_cd.dat','cooling')
 open(unit=iunit, file=filename, STATUS="OLD", iostat=istat, IOMSG=imsg)

 ! Begin loading in data
 openif: if (istat == 0) then
    !!! Skip header
    rewind(unit=iunit)
    do o = 1, headerLines
       read(iunit, *, iostat=istat, IOMSG = imsg)
    enddo

    !!! Read data
    skipheaderif: if ((istat == 0)) then
       readdo: do
          read(iunit, *, iostat=istat) i, j, k, l, r_part, widthLine, m_exp, r_sep, N_H
          if (istat /= 0) exit
          data_array(i, j, k, l, :) = [r_part, widthLine, m_exp, r_sep, N_H]

       enddo readdo

       if (istat > 0) write(*, *) "Error at line ", i, j, k, l, " during loading data into array."

    else
       write(*, 100) headerLines
100    format("Error: Header consists of more than ", I2, " lines.")
       write(*, *) trim(imsg)
    endif skipheaderif

 else
    write(*, *) "Error: Column density table ", trim(filename)," does not exist."
 endif openif
end subroutine loadCDTable

!-----------------------------------------------------------------------
!+
!  Calculate the gradient of the cooling rate with varying temperature
!+
!-----------------------------------------------------------------------
subroutine lambdaGradT(data_array, params, dudt, dlnQdlnT)

 ! Data dictionary: Arguments
 real, dimension(40, 40, 40, 6), intent(in)  :: data_array
 real, dimension(3), intent(in)              :: params
 real, intent(in)                            :: dudt
 real, intent(out)                           :: dlnQdlnT

 ! Data dictionary: Additional arguments for calculations
 real                    :: T_lower, T_upper, dT, T, dQ
 integer, dimension(3)   :: index_lower_bound
 real, dimension(3)      :: dQ_lower, dQ_upper
 integer                 :: index_T_lower, index_T_upper, index_nH, index_N
 integer                 :: index_molecule

 ! Initialisation
 index_molecule = 0
 dlnQdlnT       = 0.

 call findLower_cool(data_array, params, index_lower_bound)
 index_T_lower = index_lower_bound(1)
 index_T_upper = index_lower_bound(1) + 1
 index_nH      = index_lower_bound(2)
 index_N       = index_lower_bound(3)

 T            = 10.**params(1)
 T_lower      = 10.**data_array(index_T_lower, index_nH, index_N, 1)
 T_upper      = 10.**data_array(index_T_upper, index_nH, index_N, 1)
 dT           = T_upper - T_lower
 dQ_lower     = 10.**data_array(index_T_lower, index_nH, index_N, 4:6)
 dQ_upper     = 10.**data_array(index_T_upper, index_nH, index_N, 4:6)
 dQ           = sum(dQ_upper) - sum(dQ_lower)
 dlnQdlnT     = T / dudt * dQ / dT
end subroutine lambdaGradT

!-----------------------------------------------------------------------
!+
!  Find closest and strictly smaller indices of parameters in cooling table
!+
!-----------------------------------------------------------------------
subroutine findLower_cool(data_array, params, index_lower_bound)

 ! Data dictionary: Arguments
 real, dimension(3), intent(in)              :: params
 integer, dimension(3), intent(out)          :: index_lower_bound
 real, dimension(40, 40, 40, 6), intent(in)  :: data_array
 real, parameter                             :: tol = 1.E-6

 ! Data dictionary: Find index values
 real, dimension(3) :: params0, dparams
 real, dimension(3) :: real_lower_bound

 params0(:) = data_array(1, 1, 1, 1:3)
 dparams(:) = data_array(2, 2, 2, 1:3) - params0(:)

 ! Calculate index of the parameters in the cooling table
 real_lower_bound  = (params - params0)/dparams
 index_lower_bound = floor(real_lower_bound) + 1

end subroutine findLower_cool

!-----------------------------------------------------------------------
!+
!  Find closest and strictly smaller indices of parameters in column density table
!+
!-----------------------------------------------------------------------
subroutine findLower_cd(data_array, params, index_lower_bound)

 ! Data dictionary: Arguments
 real, dimension(4), intent(in)                  :: params
 integer, dimension(4), intent(out)              :: index_lower_bound
 real, dimension(36, 102, 6, 8, 5), intent(in)   :: data_array

 ! Data dictionary: Find index values
 integer, parameter  :: N_compZone = 15, N_r_part_sample = 36
 real                :: dr_part, r_sep
 real, parameter     :: dv = 0.02, dm = 0.3, widthLine_min = 0.001, widthLine_max = 2., perturbation = 0.0001
 real, parameter     :: r_part_min = 1.1, r_part_max = 250.
 integer             :: i, j, k, l
 real, dimension(4)  :: min_array, max_array

 i = -1
 j = -1
 k = -1
 l = -1
 index_lower_bound = -1

 ! The upper boundary of widthLine is limitless but is minimally equal to zero
 min_array = [10.**data_array(1, 1, 1, 1, 1), 0., data_array(1, 1, 1, 1, 3), data_array(1, 1, 1, 1, 4)]
 max_array = [10.**data_array(36, 102, 6, 8, 1), params(2) + 1, data_array(36, 102, 6, 8, 3), data_array(36, 102, 6, 8, 4)]

 if (all(params <= max_array) .AND. all(min_array <= params)) then
    ! Index r_sep
    l   = nint( params(4) - min_array(4) ) + 1
    r_sep = params(4)

    ! Index m_exp
    k = floor((params(3) - min_array(3)) / dm) + 1

    ! Index widthLine
    outervif: if (params(2) >= widthLine_min) then
       innervif: if (params(2) >= widthLine_max) then
          j = 102
       elseif (params(2) >= 1.999) then
          j = 101
       else
          j = floor((params(2))/dv) + 1
       endif innervif
    endif outervif

    ! Index r_part
    outCompif: if (params(1) >= r_sep) then
       innerr_partif: if (params(1) <= r_sep + perturbation) then
          i = N_compZone
       else
          !dr_part = (log10(r_part_max) - log10(r_sep)) / (N_r_part_sample - N_compZone)
          dr_part = log10(r_part_max/r_sep) / (N_r_part_sample - N_compZone)
          i    = floor(log10(params(1)/r_sep) / dr_part ) + N_compZone
       endif innerr_partif

    else
       dr_part = (r_sep - r_part_min) / N_compZone
       i    = floor((params(1) - r_part_min) / dr_part ) + 1
       if (params(1) >= r_sep / 2.) i = i + 1
    endif outCompif

    index_lower_bound = [i, j, k, l]
 endif
end subroutine findLower_cd

!-----------------------------------------------------------------------
!+
!  Determine the corresponding radiative cooling rate for given parameters of the local gas
!+
!-----------------------------------------------------------------------
subroutine CoolingRate(data_array, params, molecule, lambda)

 ! Data dictionary: Arguments
 real, intent(out)                           :: lambda
 real, dimension(3), intent(in)              :: params
 real, dimension(40, 40, 40, 6), intent(in)  :: data_array
 character(len=3), intent(in)                :: molecule

 ! Data dictionary: Find lambda value
 integer                 :: i
 logical, dimension(3)   :: checkBoundaries
 integer, dimension(3)   :: index_lower_bound

 ! Data dictionary: Interpolation
 real                     :: x_d, y_d, z_d
 real, dimension(3)       :: xyz
 real, dimension(2, 2, 2) :: c_grid_CO, c_grid_H2O, c_grid_HCN
 integer                  :: i0, i1, j0, j1, k0, k1

 ! Initialise variables
 lambda = -999.
 i = -1
 index_lower_bound = -1
 checkBoundaries = .false.
 x_d = -1.
 y_d = -1.
 z_d = -1.
 xyz = -1.
 c_grid_CO = -999.
 c_grid_H2O = -999.
 c_grid_HCN = -999.
 i0 = -1
 i1 = -1
 j0 = -1
 j1 = -1
 k0 = -1
 k1 = -1

 ! Find T1, n_H1, N_coolant1 (which are the lower boundaries for interpolation)
 call findLower_cool(data_array, params, index_lower_bound)
 i0 = index_lower_bound(1)
 j0 = index_lower_bound(2)
 k0 = index_lower_bound(3)

 ! Check two cases: either the indices are in bounds of the data or not
 checkBoundaries = 1 <= index_lower_bound .and. index_lower_bound <= 40

 findlowerif: if (all(checkBoundaries .eqv. .true.)) then
    ! We now have to check whether i, j or k are not located at the upper boundary of the data

    ! Index i
    indexiif: if (i0 == 40) then
       i1  = i0
       x_d = 0.
    else
       i1  = i0 + 1
       x_d = (params(1) - data_array(i0, 1, 1, 1)) / (data_array(i1, 1, 1, 1) - data_array(i0, 1, 1, 1))
    endif indexiif

    ! Index j
    indexjif: if (j0 == 40) then
       j1  = j0
       y_d = 0.
    else
       j1  = j0 + 1
       y_d = (params(2) - data_array(1, j0, 1, 2)) / (data_array(1, j1, 1, 2) - data_array(1, j0, 1, 2))
    endif indexjif

    ! Index k
    indexkif: if (k0 == 40) then
       k1  = k0
       z_d = 0.
    else
       k1  = k0 + 1
       z_d = (params(3) - data_array(1, 1, k0, 3)) / (data_array(1, 1, k1, 3) - data_array(1, 1, k0, 3))
    endif indexkif

    xyz = [x_d, y_d, z_d]

    moleculesif: if (trim(molecule) == "CO") then
       c_grid_CO  = data_array(i0:i1, j0:j1, k0:k1, 4)
       call interpolate(xyz, c_grid_CO, lambda)

    elseif (molecule == "H2O") then
       c_grid_H2O = data_array(i0:i1, j0:j1, k0:k1, 5)
       call interpolate(xyz, c_grid_H2O, lambda)

    elseif (molecule == "HCN") then
       c_grid_HCN = data_array(i0:i1, j0:j1, k0:k1, 6)
       call interpolate(xyz, c_grid_HCN, lambda)
    endif moleculesif

 endif findlowerif

end subroutine CoolingRate

!-----------------------------------------------------------------------
!+
!  Determine the column density based on fit parameters and location of particle
!+
!-----------------------------------------------------------------------
subroutine ColumnDensity(data_array, params, N_hydrogen)

 ! Data dictionary: Arguments
 real, intent(out)                               :: N_hydrogen
 real, dimension(4), intent(in)                  :: params
 real, dimension(36, 102, 6, 8, 5), intent(in)   :: data_array

 ! Data dictionary: Find column density
 integer                 :: i
 logical, dimension(4)   :: checkBoundaries
 integer, dimension(4)   :: index_lower_bound, max_boundary

 ! Data dictionary: Interpolation
 real                     :: x_d, y_d, z_d
 real, dimension(3)       :: xyz
 real, dimension(2, 2, 2) :: c_grid
 integer                  :: i0, i1, j0, j1, k0, k1, l

 ! Initialise variables
 i = -1
 index_lower_bound = -1
 checkBoundaries = .false.
 x_d = -1.
 y_d = -1.
 z_d = -1.
 xyz = -1.
 c_grid = 0.
 i0 = -1
 i1 = -1
 j0 = -1
 j1 = -1
 k0 = -1
 k1 = -1
 l  = -1
 max_boundary = [36, 102, 6, 8]
 N_hydrogen = 0.

 ! Find T1, n_H1, N_coolant1 (which are the lower boundaries for interpolation)
 call findLower_cd(data_array, params, index_lower_bound)
 i0 = index_lower_bound(1)
 j0 = index_lower_bound(2)
 k0 = index_lower_bound(3)
 l  = index_lower_bound(4)

 ! Check two cases: either the indices are in bounds of the data or not
 checkBoundaries = 1 <= index_lower_bound .and. index_lower_bound <= max_boundary
 findlowerif: if (all(checkBoundaries .eqv. .true.)) then
    ! We now have to check whether i, j or k are not located at the upper boundary of the data

    ! Index i
    indexiif: if (i0 == 36) then
       i1  = i0
       x_d = 0.
    else
       i1  = i0 + 1
       x_d = (log10(params(1)) - data_array(i0, 1, 1, l, 1)) / (data_array(i1, 1, 1, l, 1) - data_array(i0, 1, 1, l, 1))
    endif indexiif

    ! Index j
    indexjif: if (j0 == 102) then
       j1  = j0
       y_d = 0.
    else
       j1  = j0 + 1
       y_d = (params(2) - data_array(1, j0, 1, l, 2)) / (data_array(1, j1, 1, l, 2) - data_array(1, j0, 1, l, 2))
    endif indexjif

    ! Index k
    indexkif: if (k0 == 6) then
       k1  = k0
       z_d = 0.
    else
       k1  = k0 + 1
       z_d = (params(3) - data_array(1, 1, k0, l, 3)) / (data_array(1, 1, k1, l, 3) - data_array(1, 1, k0, l, 3))
    endif indexkif

    c_grid  = data_array(i0:i1, j0:j1, k0:k1, l, 5)
    xyz = [x_d, y_d, z_d]
    call interpolate(xyz, c_grid, N_hydrogen)
 endif findlowerif

end subroutine ColumnDensity

!-----------------------------------------------------------------------
!+
!  Three-dimensional interpolation
!+
!-----------------------------------------------------------------------
subroutine interpolate(xyz, c_grid, c_interpol)

 ! Data dictionary: Arguments
 real, dimension(3), intent(in)  :: xyz
 real, dimension(2, 2, 2)        :: c_grid
 real, intent(out)               :: c_interpol

 ! Data dictionary: Additional parameters for interpolation
 real    :: c00, c01, c10, c11, c0, c1, x_d, y_d, z_d
 integer :: i0, i1, j0, j1, k0, k1

 x_d = xyz(1)
 y_d = xyz(2)
 z_d = xyz(3)

 c00 = 0.
 c01 = 0.
 c10 = 0.
 c11 = 0.

 i0 = 1
 i1 = 2
 j0 = 1
 j1 = 2
 k0 = 1
 k1 = 2

 c00 = c_grid(i0, j0, k0) * (1. - y_d) + c_grid(i0, j1, k0) * y_d
 c01 = c_grid(i0, j0, k1) * (1. - y_d) + c_grid(i0, j1, k1) * y_d
 c10 = c_grid(i1, j0, k0) * (1. - y_d) + c_grid(i1, j1, k0) * y_d
 c11 = c_grid(i1, j0, k1) * (1. - y_d) + c_grid(i1, j1, k1) * y_d

 c0 = c00 * (1. - z_d) + c01 * z_d
 c1 = c10 * (1. - z_d) + c11 * z_d

 c_interpol = c0 * (1. - x_d) + c1 * x_d

end subroutine interpolate

end module cooling_molecular<|MERGE_RESOLUTION|>--- conflicted
+++ resolved
@@ -103,14 +103,9 @@
 !-----------------------------------------------------------------------
 subroutine calc_cool_molecular( T, r, rho_sph, Q, dlnQdlnT)
 
-<<<<<<< HEAD
  use physcon, only:atomic_mass_unit,kboltz,mass_proton_cgs,au
- use eos,     only:gmw, Tfloor
+ use eos,     only:gmw
  use units,   only:udist
-=======
- use physcon, only:atomic_mass_unit,kboltz,mass_proton_cgs
- use eos,     only:gmw
->>>>>>> c80a9376
 
 ! Data dictionary: Arguments
  real, intent(out)  :: Q, dlnQdlnT           ! In CGS and linear scale
