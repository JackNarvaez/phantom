!--------------------------------------------------------------------------!
! The Phantom Smoothed Particle Hydrodynamics code, by Daniel Price et al. !
! Copyright (c) 2007-2019 The Authors (see AUTHORS)                        !
! See LICENCE file for usage and distribution conditions                   !
! http://phantomsph.bitbucket.io/                                          !
!--------------------------------------------------------------------------!
!+
!  MODULE: inject
!
!  DESCRIPTION:
!  Handles wind injection
!
!  REFERENCES: None
!
!  OWNER: Daniel Price
!
!  $Id$
!
!  RUNTIME PARAMETERS:
!    bowen_Cprime      -- radiative cooling rate (g.s/cm³)
!    bowen_L           -- central star luminosity (Lsun)
!    bowen_Tcond       -- dust condensation temperature (K)
!    bowen_Teff        -- central star effective temperature (K)
!    bowen_delta       -- condensation temperature range (K)
!    bowen_kappa       -- constant gas opacity (cm²/g)
!    bowen_kmax        -- maximum dust opacity (cm²/g)
!    iboundary_spheres -- number of boundary spheres (integer)
!    wind_dr_on_dp     -- desired ratio of sphere spacing to particle spacing
!    wind_mass_rate    -- wind mass per unit time (Msun/yr)
!    wind_osc_period   -- stellar pulsation period (days)
!    wind_temperature  -- wind temperature at the injection point (K)
!
!  DEPENDENCIES: bowen_dust, dim, eos, icosahedron, infile_utils,
!    injectutils, io, part, physcon, units
!+
!--------------------------------------------------------------------------
module inject
 use physcon, only: au, solarm, years, solarl, pi
 implicit none
 character(len=*), parameter, public :: inject_type = 'wind'

 public :: init_inject,inject_particles,write_options_inject,read_options_inject
!
!--runtime settings for this module
!
! Read from input file
#ifdef BOWEN
 real, public ::    bowen_kappa = 2.d-4
 real, public ::    bowen_Teff = 3000.
 real, public ::    bowen_kmax = 2.7991
 real, public ::    bowen_Tcond = 1500.
 real, public ::    bowen_delta = 60.
 real, public ::    bowen_L = 5315. * solarl
 real, public ::    bowen_Cprime = 1.000d-5
 real, public ::    wind_osc_period_days = 350.
 real, public ::    wind_osc_vamplitude_km_s = 3.
 real, public ::    wind_velocity_km_s = 0.
 real, public ::    wind_mass_rate_Msun_yr = 1.04d-7
 real, public ::    wind_temperature = 3000.
! integer, public :: iwind_resolution = 5
! real, public ::    wind_sphdist = 0.2
 real, public ::    shift_spheres = 0.
 integer, public :: iboundary_spheres = 3
 real, public ::    wind_injection_radius = 1.2568 ! code units
#else
 real, public ::    wind_velocity_km_s = 35.
 real, public ::    wind_mass_rate_Msun_yr = 7.65d-7
 real, public ::    wind_temperature = 3000.
 real, public ::    shift_spheres = 2.
 integer, public :: iboundary_spheres = 3
 real, public ::    wind_injection_radius = 1.7 ! code units
 real, parameter :: wind_osc_vamplitude_km_s = 0.
#endif
 real, public ::    wind_dr_on_dp = 1.

! Calculated from the previous parameters
 real, public ::    dr3
 real, public ::    wind_osc_vamplitude,wind_osc_period

 private

 real, private ::   wind_mass_rate,wind_velocity,mass_of_spheres, time_between_spheres, neighbour_distance
 integer, private :: particles_per_sphere,iwind_resolution

 logical, parameter :: wind_verbose = .false.
 integer, parameter :: wind_emitting_sink = 1
 real :: geodesic_R(0:19,3,3), geodesic_v(0:11,3), u_to_temperature_ratio, rho_ini

contains

!-----------------------------------------------------------------------
!+
!  Initialize reusable variables
!+
!-----------------------------------------------------------------------
subroutine init_inject(ierr)
 use physcon,     only:Rg, days, km
 use icosahedron, only:compute_matrices, compute_corners
 use eos,         only:gmw, gamma
 use units,       only:unit_velocity, umass, utime
 use part,        only:massoftype,igas,iboundary
 use io,          only:iverbose
 use injectutils, only:get_sphere_resolution,get_parts_per_sphere,get_neighb_distance
 integer, intent(out) :: ierr
 real :: mV_on_MdotR,mass_of_particles
 real :: dr,dp,mass_of_particles1,wind_velocity_max
 real, parameter :: irrational_number_close_to_one = pi/3.
 !
 ! return without error
 !
 ierr = 0
 !
 ! convert input parameters to code units
 !
#ifdef BOWEN
 wind_osc_period        = wind_osc_period_days * (days/utime)
#endif
 wind_osc_vamplitude    = wind_osc_vamplitude_km_s * (km / unit_velocity)
 wind_velocity          = wind_velocity_km_s * (km / unit_velocity)
 wind_mass_rate         = wind_mass_rate_Msun_yr * (solarm/umass) / (years/utime)
 if (gamma > 1.0001) then
<<<<<<< HEAD
   u_to_temperature_ratio = Rg/(gmw*(gamma-1.)) / unit_velocity**2
 else
   u_to_temperature_ratio = 1.
=======
    u_to_temperature_ratio = Rg/(gmw*(gamma-1.)) / unit_velocity**2
 else
    u_to_temperature_ratio = Rg/(gmw*2./3.) / unit_velocity**2
>>>>>>> 801d0cfa
 endif
 wind_velocity_max      = max(wind_velocity,wind_osc_vamplitude)
 !
 ! compute the dimensionless resolution factor m V / (Mdot R)
 ! where m = particle mass and V, Mdot and R are wind parameters
 !
 mass_of_particles = massoftype(igas)
 massoftype(iboundary) = mass_of_particles
 mV_on_MdotR = mass_of_particles*wind_velocity_max/(wind_mass_rate*wind_injection_radius)
 !
 ! solve for the integer resolution of the geodesic spheres
 ! gives number of particles on the sphere via N = 20*(2*q*(q - 1)) + 12
 !
 iwind_resolution     = get_sphere_resolution(wind_dr_on_dp,mV_on_MdotR)
 particles_per_sphere = get_parts_per_sphere(iwind_resolution)
 neighbour_distance   = get_neighb_distance(iwind_resolution)

 mass_of_spheres = mass_of_particles * particles_per_sphere
 time_between_spheres = mass_of_spheres / wind_mass_rate

#ifdef BOWEN
 rho_ini = wind_mass_rate / (4.*pi*wind_injection_radius**2*wind_velocity_max)
 dr3 = 3.*mass_of_spheres/(4.*pi*rho_ini)
#endif

 call compute_matrices(geodesic_R)
 call compute_corners(geodesic_v)

 if (iverbose >= 1) then
    print*,'mass of particle = ',massoftype(igas)
    mass_of_particles1 = wind_dr_on_dp * get_neighb_distance(4) * wind_injection_radius * wind_mass_rate &
                     / (get_parts_per_sphere(4) * wind_velocity_max)
    print*,'require mass of particle = ',mass_of_particles1,' to get 492 particles per sphere'
    print*,'Mdot*R/(m*V) ',1./mV_on_MdotR
    print*,'wind_resolution ',iwind_resolution
    print*,'particles_per_sphere ',particles_per_sphere
    print*,'neighbour_distance ',neighbour_distance
    dp = neighbour_distance*wind_injection_radius
    dr = wind_velocity_max*mass_of_particles*particles_per_sphere/wind_mass_rate
    print*,'particle separation on spheres = ',dp
    print*,'distance between spheres = ',dr
    print*,'got dr/dp = ',dr/dp,' compared to desired dr on dp = ',wind_dr_on_dp
    print*,'mass_of_particles ',mass_of_particles
    print*,'mass_of_spheres ',mass_of_spheres
    print*,'time_between_spheres ',time_between_spheres
 endif

#ifdef BOWEN
 print*,'number of ejected shells per pulsation period (should at least be > 10) ',wind_osc_period/time_between_spheres
 print*,'width of the boundary layer/ R* (should be < 1) = ',1.-(iboundary_spheres*dr3)**(1./3.)/wind_injection_radius
 print*,'radial pulsation amplitude/ R* = ',wind_osc_vamplitude*wind_osc_period/(2.*pi)/wind_injection_radius
 print*,'pulsation period in code units = ',wind_osc_period
 print*,'injection time interval in code units = ',time_between_spheres
 print*,'particles_per_sphere ',particles_per_sphere
 !sanity checks
 ! 1 - ensure that a minimum number of shells are ejected during a pulsation period
 if (wind_osc_period/time_between_spheres < 10. ) print *,'WARNING! only ',wind_osc_period/time_between_spheres,&
      ' shells will be ejected during a pulsation period'
 ! 2 - make sure the size of the boundary layer is not too big (< 0.2 injection_radius)
 if (1.-(iboundary_spheres*dr3)**(1./3.)/wind_injection_radius > 0.2)  print*,'WARNING! the width of the boundary layer = ',&
      1.-(iboundary_spheres*dr3)**(1./3.)/wind_injection_radius,' Rinject'
#endif

end subroutine init_inject

!-----------------------------------------------------------------------
!+
!  Main routine handling wind injection.
!+
!-----------------------------------------------------------------------
subroutine inject_particles(time,dtlast,xyzh,vxyzu,xyzmh_ptmass,vxyz_ptmass,&
                            npart,npartoftype,dtinject)
 use io,          only:iprint,fatal
 use eos,         only:gamma
#ifdef BOWEN
 use bowen_dust,  only:bowen_init
#endif
 use units,       only:unit_velocity,unit_density,udist
 use part,        only:igas,iboundary,nptmass
 use injectutils, only:inject_geodesic_sphere
 real,    intent(in)    :: time, dtlast
 real,    intent(inout) :: xyzh(:,:), vxyzu(:,:), xyzmh_ptmass(:,:), vxyz_ptmass(:,:)
 integer, intent(inout) :: npart
 integer, intent(inout) :: npartoftype(:)
 real,    intent(out)   :: dtinject
 real, parameter :: irrational_number_close_to_one = pi/3.
 integer :: outer_sphere, inner_sphere, inner_boundary_sphere, i, ierr
 real    :: local_time, GM, r, v, u, rho, e, mass_lost, surface_radius, x0(3), v0(3)!, cs2max, dr, dp
 logical, save :: first_run = .true.
 character(len=*), parameter :: label = 'inject_particles'

 if (first_run) then
    call init_inject(ierr)
#ifdef BOWEN
    call bowen_init(u_to_temperature_ratio,bowen_kappa,bowen_kmax,bowen_L,wind_injection_radius,&
         bowen_Cprime,bowen_Tcond,bowen_delta,bowen_Teff,wind_osc_vamplitude,wind_osc_period,&
         iboundary_spheres*particles_per_sphere)
#endif
    first_run = .false.
 endif

 if (nptmass > 0 .and. wind_emitting_sink <= nptmass) then
    x0 = xyzmh_ptmass(1:3,wind_emitting_sink)
    GM = xyzmh_ptmass(4,wind_emitting_sink)
    v0 = vxyz_ptmass(1:3,wind_emitting_sink)
 else
    x0 = 0.
    v0 = 0.
    GM = 0.
 endif

 outer_sphere = floor((time-dtlast)/time_between_spheres) + 1
 inner_sphere = floor(time/time_between_spheres)
 inner_boundary_sphere = inner_sphere + iboundary_spheres
 if (inner_sphere-outer_sphere > iboundary_spheres) call fatal(label,'problem with boundary spheres, timestep likely too large!')
! cs2max = 0.
 do i=inner_sphere+iboundary_spheres,outer_sphere,-1
    local_time = time - (i-shift_spheres) * time_between_spheres
    call compute_sphere_properties(time,local_time,gamma,GM,r,v,u,rho,e,i,&
         inner_sphere,inner_boundary_sphere)
    if (wind_verbose) then
       write(iprint,*) '   Sphere    : ', i,(i-shift_spheres)
       write(iprint,*) '   Local Time: ', local_time,time,(i-shift_spheres)*time_between_spheres
       write(iprint,*) '   Radius: ', r, '(', r*(udist/au), ' au)'
       write(iprint,*) '   Expansion velocity: ', v*unit_velocity, '(', v*unit_velocity/1.d5, ' km/s)'
       write(iprint,*) '   Density: ', rho * unit_density, ' (g/cm³)'
       write(iprint,*) ''
       !read*
    endif
    if (i > inner_sphere) then
       call inject_geodesic_sphere(i, (iboundary_spheres-i+inner_sphere)*particles_per_sphere+1, &
            iwind_resolution, r, v, u, rho,  geodesic_R, geodesic_V, &
            npart, npartoftype, xyzh, vxyzu, iboundary, x0, v0) ! boundary sphere
    else
       call inject_geodesic_sphere(i, npart+1, iwind_resolution, r, v, u, rho, geodesic_R, geodesic_V,&
            npart, npartoftype, xyzh, vxyzu, igas, x0, v0) ! injected sphere
    endif
    !cs2max = max(cs2max,gamma*(gamma-1)*u)
 enddo
 ! update the sink particle properties
 if (nptmass > 0 .and. wind_emitting_sink <= nptmass) then
    mass_lost = mass_of_spheres * (inner_sphere-outer_sphere+1)
    xyzmh_ptmass(4,wind_emitting_sink) = xyzmh_ptmass(4,wind_emitting_sink) - mass_lost
    if (wind_osc_vamplitude > 0.) then
       surface_radius = wind_injection_radius + wind_osc_vamplitude*wind_osc_period/(2.*pi)*sin(2.*pi*time/wind_osc_period)
       xyzmh_ptmass(5,wind_emitting_sink) = (surface_radius**3-dr3)**(1./3.)
    endif
 endif

 !
 ! return timestep constraint to ensure that time between sphere
 ! injections is adequately resolved
 !
 !dr = neighbour_distance*wind_injection_radius
 !dtinject = 0.25*dr/sqrt(cs2max)
 dtinject = (.5 * irrational_number_close_to_one * time_between_spheres)

end subroutine inject_particles

!-----------------------------------------------------------------------
!+
!  Time derivative of r and v, for Runge-Kutta iterations (stationary wind solution)
!+
!-----------------------------------------------------------------------
subroutine drv_dt(rv,drv,GM,gamma)
 use eos, only : polyk
 real, intent(in) :: rv(2),GM,gamma
 real, intent(out) :: drv(2)
 real :: r, v, dr_dt, r2, T, vs2, dv_dr, dv_dt, u

 r = rv(1)
 v = rv(2)
 dr_dt = v
 r2 = r*r
 if (gamma > 1.0001) then
<<<<<<< HEAD
   T = wind_temperature * (wind_injection_radius**2 * wind_velocity / (r2 * v))**(gamma-1.)
   u = T * u_to_temperature_ratio
   vs2 = gamma * (gamma - 1) * u
 else
   vs2 = polyk
=======
    T = wind_temperature * (wind_injection_radius**2 * wind_velocity / (r2 * v))**(gamma-1.)
    u = T * u_to_temperature_ratio
    vs2 = gamma * (gamma - 1) * u
 else
    vs2 = polyk
>>>>>>> 801d0cfa
 endif
 dv_dr = (-GM/r2+2.*vs2/r)/(v-vs2/v)
 dv_dt = dv_dr * v

 drv(1) = dr_dt
 drv(2) = dv_dt

end subroutine drv_dt

!-----------------------------------------------------------------------
!+
!  Compute the radius, velocity and temperature of a sphere at the current local time
!+
!-----------------------------------------------------------------------
subroutine compute_sphere_properties(time,local_time,gamma,GM,r,v,u,rho,e,sphere_number, &
                                     inner_sphere,inner_boundary_sphere)

 integer, intent(in)  :: sphere_number, inner_sphere, inner_boundary_sphere
 real,    intent(in)  :: time,local_time,gamma,GM
 real,    intent(out) :: r, v, u, rho, e
#ifdef BOWEN
 integer, parameter :: nrho_index = 10
 integer :: k
 real :: surface_radius,r3
 logical :: verbose = .true.

 v = wind_velocity + wind_osc_vamplitude* cos(2.*pi*time/wind_osc_period) !same velocity for all wall particles
 surface_radius = wind_injection_radius + wind_osc_vamplitude*wind_osc_period/(2.*pi)*sin(2.*pi*time/wind_osc_period)
 if (sphere_number <= inner_sphere) then
    r = surface_radius
    v = max(wind_osc_vamplitude,wind_velocity)
 else
    r3 = surface_radius**3-dr3
    do k = 2,sphere_number-inner_sphere
       r3 = r3-dr3*(r3/surface_radius**3)**(nrho_index/3.)
    enddo
    r = r3**(1./3)
 endif
 !r = (surface_radius**3-(sphere_number-inner_sphere)*dr3)**(1./3)
 !rho = rho_ini
 if (gamma > 1.0001) then
<<<<<<< HEAD
   u = wind_temperature * u_to_temperature_ratio
   e = .5*v**2 - GM/r + gamma*u
 else
   e = .5*v**2 - GM/r
=======
    u = wind_temperature * u_to_temperature_ratio
    e = .5*v**2 - GM/r + gamma*u
 else
    e = .5*v**2 - GM/r + u
>>>>>>> 801d0cfa
 endif
 rho = rho_ini*(surface_radius/r)**nrho_index
 if (verbose) then
    if (sphere_number > inner_sphere) then
       print '("boundary, i = ",i5," inner = ",i5," base_r = ",es11.4,'// &
             '" r = ",es11.4," v = ",es11.4," phase = ",f7.4," feject = ",f4.3)', &
             sphere_number,inner_sphere,surface_radius,r,v,&
             time/wind_osc_period,time_between_spheres/wind_osc_period
    else
       print '("ejected, i = ",i5," inner = ",i5," base_r = ",es11.4,'// &
             '" r = ",es11.4," v = ",es11.4," phase = ",f7.4," feject = ",f4.3)', &
             sphere_number,inner_sphere,surface_radius,r,v,&
             time/wind_osc_period,time_between_spheres/wind_osc_period
    endif
 endif
#else
 call stationary_adiabatic_wind_profile(local_time, r, v, u, rho, e, gamma, GM)
#endif

end subroutine compute_sphere_properties

!-----------------------------------------------------------------------
!+
!  stationary adiabatic supersonic wind
!+
!-----------------------------------------------------------------------
subroutine stationary_adiabatic_wind_profile(local_time, r, v, u, rho, e, gamma, GM)
 real, intent(in)  :: local_time, GM, gamma
 real, intent(out) :: r, v, u, rho, e
 real :: dt, rv(2), k1(2), k2(2), k3(2), k4(2), T
 integer, parameter :: N = 10000
 integer :: i

 dt = local_time / N
 rv(1) = wind_injection_radius
 rv(2) = wind_velocity
 ! Runge-Kutta iterations
 do i=1,N
    call drv_dt(rv,          k1, GM, gamma)
    call drv_dt(rv+dt/2.*k1, k2, GM, gamma)
    call drv_dt(rv+dt/2.*k2, k3, GM, gamma)
    call drv_dt(rv+dt*k3,    k4, GM, gamma)
    rv = rv + dt/6. * (k1 + 2.*k2 + 2.*k3 + k4)
 enddo
 r = rv(1)
 v = rv(2)
 ! this expression for T is only valid for an adiabatic EOS !
 if (gamma > 1.0001) then
<<<<<<< HEAD
   T = wind_temperature * (wind_injection_radius**2 * wind_velocity / (r**2 * v))**(gamma-1.)
   u = T * u_to_temperature_ratio
   e = .5*v**2 - GM/r + gamma*u
 else
   e = .5*v**2 - GM/r
=======
    T = wind_temperature * (wind_injection_radius**2 * wind_velocity / (r**2 * v))**(gamma-1.)
    u = T * u_to_temperature_ratio
    e = .5*v**2 - GM/r + gamma*u
 else
    e = .5*v**2 - GM/r + u
>>>>>>> 801d0cfa
 endif
 rho = wind_mass_rate / (4.*pi*r**2*v)

end subroutine stationary_adiabatic_wind_profile

!-----------------------------------------------------------------------
!+
!  Writes input options to the input file
!+
!-----------------------------------------------------------------------
subroutine write_options_inject(iunit)
 use dim,          only: maxvxyzu
 use infile_utils, only: write_inopt
 use units,        only: unit_velocity
 use physcon,      only: mass_proton_cgs, kboltz
 use eos,          only: gmw,polyk
 integer, intent(in) :: iunit

 call write_inopt(wind_velocity_km_s,'wind_velocity', &
      'velocity at which wind is injected (km/s)',iunit)
 call write_inopt(wind_mass_rate_Msun_yr,'wind_mass_rate','wind mass per unit time (Msun/yr)',iunit)
 if (maxvxyzu==4) then
    call write_inopt(wind_temperature,'wind_temperature','wind temperature at the injection point (K)',iunit)
 else
    wind_temperature = polyk* mass_proton_cgs/kboltz * unit_velocity**2*gmw
 endif
 !call write_inopt(shift_spheres,'shift_spheres','shift the spheres of the wind',iunit)
 call write_inopt(wind_injection_radius,'wind_inject_radius', &
      'radius of injection of the wind (code units)',iunit)
 call write_inopt(wind_dr_on_dp,'wind_dr_on_dp','desired ratio of sphere spacing to particle spacing',iunit)
 call write_inopt(iboundary_spheres,'iboundary_spheres','number of boundary spheres (integer)',iunit)
#ifdef BOWEN
 write(iunit,"(/,a)") '# options controlling bowen dust around central star'

 call write_inopt(bowen_kappa,'bowen_kappa','constant gas opacity (cm²/g)',iunit)
 call write_inopt(bowen_Teff,'bowen_Teff','central star effective temperature (K)',iunit)
 call write_inopt(bowen_kmax,'bowen_kmax','maximum dust opacity (cm²/g)',iunit)
 call write_inopt(bowen_Tcond,'bowen_Tcond','dust condensation temperature (K)',iunit)
 call write_inopt(bowen_delta,'bowen_delta','condensation temperature range (K)',iunit)
 call write_inopt(bowen_L/solarl,'bowen_L','central star luminosity (Lsun)',iunit)
 call write_inopt(bowen_Cprime,'bowen_Cprime','radiative cooling rate (g.s/cm³)',iunit)
 call write_inopt(wind_osc_period_days,'wind_osc_period','stellar pulsation period (days)',iunit)
 call write_inopt(wind_osc_vamplitude_km_s,'wind_osc_vampl', &
      'velocity amplitude of the pulsations (km/s)',iunit)
#endif
end subroutine write_options_inject

!-----------------------------------------------------------------------
!+
!  Reads input options from the input file.
!+
!-----------------------------------------------------------------------
subroutine read_options_inject(name,valstring,imatch,igotall,ierr)
 use io,      only: fatal, error, warning
 use physcon, only: pi,steboltz,au
 character(len=*), intent(in)  :: name,valstring
 logical, intent(out) :: imatch,igotall
 integer,intent(out) :: ierr

 integer, save :: ngot = 0
 integer :: noptions
 real :: Rstar
<<<<<<< HEAD
=======
#endif
>>>>>>> 801d0cfa
 logical :: isowind = .true.
 character(len=30), parameter :: label = 'read_options_inject'

 imatch  = .true.
 igotall = .false.
 select case(trim(name))
 case('wind_velocity')
    read(valstring,*,iostat=ierr) wind_velocity_km_s
    ngot = ngot + 1
    if (wind_velocity < 0.)    call fatal(label,'invalid setting for wind_velocity (<0)')
 case('wind_mass_rate')
    read(valstring,*,iostat=ierr) wind_mass_rate_Msun_yr
    ngot = ngot + 1
    if (wind_mass_rate < 0.)    call fatal(label,'invalid setting for wind_mass_rate (<0)')
 case('wind_temperature')
    read(valstring,*,iostat=ierr) wind_temperature
    ngot = ngot + 1
    isowind = .false.
    if (wind_temperature < 0.)    call fatal(label,'invalid setting for wind_temperature (<0)')
 case('iwind_resolution')
    read(valstring,*,iostat=ierr) iwind_resolution
    ngot = ngot + 1
    if (iwind_resolution < 1) call fatal(label,'iwind_resolution must be bigger than zero')
 case('wind_dr_on_dp')
    read(valstring,*,iostat=ierr) wind_dr_on_dp
    ngot = ngot + 1
    if (wind_dr_on_dp <= 0.) call fatal(label,'wind_dr_on_dp must be >=0')
 case('shift_spheres')
    read(valstring,*,iostat=ierr) shift_spheres
    ngot = ngot + 1
 case('iboundary_spheres')
    read(valstring,*,iostat=ierr) iboundary_spheres
    ngot = ngot + 1
    if (iboundary_spheres <= 0) call fatal(label,'iboundary_spheres must be > 0')
 case('wind_inject_radius')
    read(valstring,*,iostat=ierr) wind_injection_radius
    ngot = ngot + 1
    if (wind_injection_radius < 0.) call fatal(label,'invalid setting for wind_inject_radius (<0)')
#ifdef BOWEN
 case('bowen_kappa')
    read(valstring,*,iostat=ierr) bowen_kappa
    ngot = ngot + 1
    if (bowen_kappa < 0.)    call fatal(label,'invalid setting for bowen_kappa (<0)')
 case('bowen_Teff')
    read(valstring,*,iostat=ierr) bowen_Teff
    ngot = ngot + 1
    if (bowen_Teff < 0.)    call fatal(label,'invalid setting for bowen_Teff (<0)')
 case('bowen_kmax')
    read(valstring,*,iostat=ierr) bowen_kmax
    ngot = ngot + 1
    if (bowen_kmax < 0.)    call fatal(label,'invalid setting for bowen_kmax (<0)')
 case('bowen_Tcond')
    read(valstring,*,iostat=ierr) bowen_Tcond
    ngot = ngot + 1
    if (bowen_Tcond < 0.) call fatal(label,'invalid setting for bowen_Tcond (<0)')
 case('bowen_delta')
    read(valstring,*,iostat=ierr) bowen_delta
    ngot = ngot + 1
    if (bowen_delta < 0.) call fatal(label,'invalid setting for bowen_delta (<0)')
 case('bowen_L')
    read(valstring,*,iostat=ierr) bowen_L
    bowen_L = bowen_L * solarl
    ngot = ngot + 1
    if (bowen_L < 0.) call fatal(label,'invalid setting for bowen_L (<0)')
 case('bowen_Cprime')
    read(valstring,*,iostat=ierr) bowen_Cprime
    ngot = ngot + 1
    if (bowen_Cprime < 0.) call fatal(label,'invalid setting for bowen_Cprime (<0)')
 case('wind_osc_period')
    read(valstring,*,iostat=ierr) wind_osc_period_days
    ngot = ngot + 1
    if (wind_osc_period_days < 0.) call fatal(label,'invalid setting for wind_osc_period (<0)')
 case('wind_osc_vampl')
    read(valstring,*,iostat=ierr) wind_osc_vamplitude_km_s
    !wind_velocity_km_s = 0. ! set wind veolicty to zero when pulsating star
    ngot = ngot + 1
    if (wind_osc_vamplitude_km_s <= 0. .and. wind_velocity_km_s <= 0.) call fatal(label,'invalid setting for wind_osc_vamp (<0)')
#endif
 case default
    imatch = .false.
 end select
#ifdef BOWEN
 noptions = 15
 Rstar = sqrt(bowen_L/(4.*pi*steboltz*bowen_Teff**4))/au
 !if you launch the wind inside the photosphere, make sure the wind temperature >= star's effective temperature
 if (wind_injection_radius <= Rstar .and. wind_temperature < bowen_Teff) then
    call fatal(label,'invalid setting for wind_temperature (< bowen_Teff)')
 endif
#else
 noptions = 6
#endif
 if (isowind) noptions = noptions -1
 igotall = (ngot >= noptions)
 
end subroutine read_options_inject

end module inject<|MERGE_RESOLUTION|>--- conflicted
+++ resolved
@@ -119,15 +119,9 @@
  wind_velocity          = wind_velocity_km_s * (km / unit_velocity)
  wind_mass_rate         = wind_mass_rate_Msun_yr * (solarm/umass) / (years/utime)
  if (gamma > 1.0001) then
-<<<<<<< HEAD
-   u_to_temperature_ratio = Rg/(gmw*(gamma-1.)) / unit_velocity**2
- else
-   u_to_temperature_ratio = 1.
-=======
     u_to_temperature_ratio = Rg/(gmw*(gamma-1.)) / unit_velocity**2
  else
     u_to_temperature_ratio = Rg/(gmw*2./3.) / unit_velocity**2
->>>>>>> 801d0cfa
  endif
  wind_velocity_max      = max(wind_velocity,wind_osc_vamplitude)
  !
@@ -303,19 +297,11 @@
  dr_dt = v
  r2 = r*r
  if (gamma > 1.0001) then
-<<<<<<< HEAD
-   T = wind_temperature * (wind_injection_radius**2 * wind_velocity / (r2 * v))**(gamma-1.)
-   u = T * u_to_temperature_ratio
-   vs2 = gamma * (gamma - 1) * u
- else
-   vs2 = polyk
-=======
     T = wind_temperature * (wind_injection_radius**2 * wind_velocity / (r2 * v))**(gamma-1.)
     u = T * u_to_temperature_ratio
-    vs2 = gamma * (gamma - 1) * u
+    vs2 = gamma * (gamma - 1.) * u
  else
     vs2 = polyk
->>>>>>> 801d0cfa
  endif
  dv_dr = (-GM/r2+2.*vs2/r)/(v-vs2/v)
  dv_dt = dv_dr * v
@@ -357,17 +343,10 @@
  !r = (surface_radius**3-(sphere_number-inner_sphere)*dr3)**(1./3)
  !rho = rho_ini
  if (gamma > 1.0001) then
-<<<<<<< HEAD
-   u = wind_temperature * u_to_temperature_ratio
-   e = .5*v**2 - GM/r + gamma*u
- else
-   e = .5*v**2 - GM/r
-=======
     u = wind_temperature * u_to_temperature_ratio
     e = .5*v**2 - GM/r + gamma*u
  else
     e = .5*v**2 - GM/r + u
->>>>>>> 801d0cfa
  endif
  rho = rho_ini*(surface_radius/r)**nrho_index
  if (verbose) then
@@ -416,19 +395,11 @@
  v = rv(2)
  ! this expression for T is only valid for an adiabatic EOS !
  if (gamma > 1.0001) then
-<<<<<<< HEAD
-   T = wind_temperature * (wind_injection_radius**2 * wind_velocity / (r**2 * v))**(gamma-1.)
-   u = T * u_to_temperature_ratio
-   e = .5*v**2 - GM/r + gamma*u
- else
-   e = .5*v**2 - GM/r
-=======
     T = wind_temperature * (wind_injection_radius**2 * wind_velocity / (r**2 * v))**(gamma-1.)
     u = T * u_to_temperature_ratio
     e = .5*v**2 - GM/r + gamma*u
  else
     e = .5*v**2 - GM/r + u
->>>>>>> 801d0cfa
  endif
  rho = wind_mass_rate / (4.*pi*r**2*v)
 
@@ -491,10 +462,6 @@
  integer, save :: ngot = 0
  integer :: noptions
  real :: Rstar
-<<<<<<< HEAD
-=======
-#endif
->>>>>>> 801d0cfa
  logical :: isowind = .true.
  character(len=30), parameter :: label = 'read_options_inject'
 
@@ -588,7 +555,7 @@
 #endif
  if (isowind) noptions = noptions -1
  igotall = (ngot >= noptions)
- 
+
 end subroutine read_options_inject
 
 end module inject