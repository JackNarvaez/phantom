--- conflicted
+++ resolved
@@ -35,11 +35,7 @@
           mhd,maxmhd,maxBevol,maxp_h2,maxtemp,periodic, &
           maxgrav,ngradh,maxtypes,h2chemistry,gravity, &
           switches_done_in_derivs,maxp_dustfrac,use_dust, &
-<<<<<<< HEAD
-          lightcurve,maxlum,nalpha,maxmhdni,maxne,maxp_growth
-=======
-          store_temperature,lightcurve,maxlum,nalpha,maxmhdni,maxne
->>>>>>> a1cab701
+          store_temperature,lightcurve,maxlum,nalpha,maxmhdni,maxne,maxp_growth
  implicit none
  character(len=80), parameter, public :: &  ! module version
     modid="$Id$"
