--- conflicted
+++ resolved
@@ -68,15 +68,10 @@
  use growth,         only:get_growth_rate
  use part,           only:VrelVf
 #endif
-<<<<<<< HEAD
 #ifdef SINK_RADIATION
  use ptmass_radiation, only:get_dust_temperature_from_ptmass
  use part,             only:dust_temp,nptmass,xyzmh_ptmass
 #endif
- use part,         only:mhd,gradh,alphaind,igas
- use timing,       only:get_timings
- use forces,       only:force
-=======
 #ifdef PERIODIC
  use ptmass,         only:ptmass_boundary_crossing
  use part,           only:nptmass,xyzmh_ptmass
@@ -85,7 +80,6 @@
  use timing,         only:get_timings
  use forces,         only:force
  use part,           only:iradxi,ifluxx,ifluxy,ifluxz,ithick
->>>>>>> 4accb3de
  use derivutils,     only:do_timing
 #ifdef GR
  use cons2prim,      only:cons2primall
