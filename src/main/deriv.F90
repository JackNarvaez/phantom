!--------------------------------------------------------------------------!
! The Phantom Smoothed Particle Hydrodynamics code, by Daniel Price et al. !
! Copyright (c) 2007-2020 The Authors (see AUTHORS)                        !
! See LICENCE file for usage and distribution conditions                   !
! http://phantomsph.bitbucket.io/                                          !
!--------------------------------------------------------------------------!
!+
!  MODULE: deriv
!
!  DESCRIPTION:
!  this module is a wrapper for the main derivative evaluation
!
!  REFERENCES: None
!
!  OWNER: Daniel Price
!
!  $Id$
!
!  RUNTIME PARAMETERS: None
!
!  DEPENDENCIES: cons2prim, densityforce, derivutils, dim, externalforces,
!    forces, forcing, growth, io, linklist, part, photoevap, ptmass,
!    timestep, timing
!+
!--------------------------------------------------------------------------
module deriv
 implicit none
 character(len=80), parameter, public :: &  ! module version
    modid="$Id$"

 public :: derivs, get_derivs_global
 real, private :: stressmax

 private

contains

!-------------------------------------------------------------
!+
!  calculates derivatives of all particle quantities
!  (wrapper for call to density and rates, calls neighbours etc first)
!+
!-------------------------------------------------------------
subroutine derivs(icall,npart,nactive,xyzh,vxyzu,fxyzu,fext,divcurlv,divcurlB,Bevol,dBevol,dustprop,ddustprop,&
                  dustfrac,ddustevol,temperature,time,dt,dtnew,pxyzu,dens,metrics)
 use dim,            only:maxvxyzu
 use io,             only:iprint,fatal
 use linklist,       only:set_linklist
 use densityforce,   only:densityiterate
 use timestep,       only:dtcourant,dtforce,dtmax
 use ptmass,         only:ipart_rhomax
 use externalforces, only:externalforce
 use part,           only:dustgasprop
#ifdef DRIVING
 use forcing,        only:forceit
#endif
#ifdef PHOTO
 use photoevap,      only:find_ionfront,photo_ionize
 use part,           only:massoftype
#endif
#ifdef DUSTGROWTH
 use growth,         only:get_growth_rate
 use part,           only:VrelVf
#endif
<<<<<<< HEAD
 use part,         only:mhd,gradh,alphaind,igas
 use timing,       only:get_timings
 use forces,       only:force
 use part,         only:radiation,iradxi,ifluxx,ifluxy,ifluxz,ithick
=======
 use part,           only:mhd,gradh,alphaind,igas
 use timing,         only:get_timings
 use forces,         only:force
 use derivutils,     only:do_timing
#ifdef GR
 use cons2prim,      only:cons2primall
#endif
>>>>>>> eb7144a0
 integer,      intent(in)    :: icall
 integer,      intent(inout) :: npart
 integer,      intent(in)    :: nactive
 real,         intent(inout) :: xyzh(:,:)
 real,         intent(inout) :: vxyzu(:,:)
 real,         intent(inout) :: fxyzu(:,:)
 real,         intent(in)    :: fext(:,:)
 real(kind=4), intent(out)   :: divcurlv(:,:)
 real(kind=4), intent(out)   :: divcurlB(:,:)
 real,         intent(in)    :: Bevol(:,:)
 real,         intent(out)   :: dBevol(:,:)
 real,         intent(in)    :: dustfrac(:,:)
 real,         intent(inout) :: dustprop(:,:)
 real,         intent(out)   :: ddustevol(:,:),ddustprop(:,:)
 real,         intent(inout) :: temperature(:)
 real,         intent(in)    :: time,dt
 real,         intent(out)   :: dtnew
 real,         intent(inout) :: pxyzu(:,:), dens(:)
 real,         intent(in)    :: metrics(:,:,:,:)
 real(kind=4)       :: t1,tcpu1,tlast,tcpulast

 t1 = 0.
 tcpu1 = 0.
 call get_timings(t1,tcpu1)
 tlast = t1
 tcpulast = tcpu1
!
!--check for errors in input options
!
 if (icall < 0 .or. icall > 2) call fatal('deriv','invalid icall on input')
!
! icall is a flag to say whether or not positions have changed
! since the last call to derivs.
!
! icall = 1 is the "standard" call to derivs: calculates all derivatives
! icall = 2 does not remake the link list and does not recalculate density
!           (ie. only re-evaluates the SPH force term using updated values
!            of the input variables)
!
! call link list to find neighbours
!
 if (icall==1 .or. icall==0) call set_linklist(npart,nactive,xyzh,vxyzu)

 call do_timing('link',tlast,tcpulast,start=.true.)

#ifdef PHOTO
 !
 ! update location of particles on grid and calculate the location of the ionization front
 !
 call find_ionfront(time,npart,xyzh,massoftype(igas))
 !
 ! update the temperatures of the particles depending on whether ionized or not
 !
 call photo_ionize(vxyzu,npart)
#endif
!
! calculate density by direct summation
!
! print*, maxrhosum, maxxpartvecidens
! read*
 if (icall==1) then
    call densityiterate(1,npart,nactive,xyzh,vxyzu,divcurlv,divcurlB,Bevol,&
                        stressmax,fxyzu,fext,alphaind,gradh,&
                        radiation)
    call do_timing('dens',tlast,tcpulast)
 endif

#ifdef GR
 call cons2primall(npart,xyzh,metrics,pxyzu,vxyzu,dens)
#endif

!
! compute forces
!
#ifdef DRIVING
 ! forced turbulence -- call driving routine
 call forceit(time,npart,xyzh,vxyzu,fxyzu)
 call do_timing('driving',tlast,tcpulast)
#endif

 stressmax = 0.
<<<<<<< HEAD
 call force(icall,npart,xyzh,vxyzu,fxyzu,divcurlv,divcurlB,Bevol,dBevol,dustprop,ddustprop,&
            dustfrac,ddustevol,ipart_rhomax,dt,stressmax,temperature,&
            radiation)
=======
 call force(icall,npart,xyzh,vxyzu,fxyzu,divcurlv,divcurlB,Bevol,dBevol,dustprop,&
            dustgasprop,dustfrac,ddustevol,ipart_rhomax,dt,stressmax,temperature,dens,metrics)
>>>>>>> eb7144a0
 call do_timing('force',tlast,tcpulast)
#ifdef DUSTGROWTH
 !
 ! compute growth rate of dust particles
 !
 call get_growth_rate(npart,xyzh,vxyzu,dustgasprop,VrelVf,dustprop,ddustprop(1,:))!--we only get ds/dt (i.e 1st dimension of ddustprop)
#endif
!
! set new timestep from Courant/forces condition
!
 dtnew = min(dtforce,dtcourant,dtmax)

 call do_timing('total',t1,tcpu1,lunit=iprint)

 return

end subroutine derivs

!--------------------------------------
!+
!  wrapper for the call to derivs
!  so only one line needs changing
!  if interface changes
!
!  this should NOT be called during timestepping, it is useful
!  for when one requires just a single call to evaluate derivatives
!  and store them in the global shared arrays
!+
!--------------------------------------
subroutine get_derivs_global(tused)
 use part,   only:npart,xyzh,vxyzu,fxyzu,fext,divcurlv,divcurlB,&
                Bevol,dBevol,dustprop,ddustprop,dustfrac,ddustevol,temperature, &
                pxyzu,dens,metrics
 use timing, only:printused,getused
 use io,     only:id,master
 real(kind=4), intent(out), optional :: tused
 real(kind=4) :: t1,t2
 real :: dtnew
 real :: time,dt

 time = 0.
 dt = 0.
 call getused(t1)
 call derivs(1,npart,npart,xyzh,vxyzu,fxyzu,fext,divcurlv,divcurlB,Bevol,dBevol,dustprop,ddustprop,&
             dustfrac,ddustevol,temperature,time,dt,dtnew,pxyzu,dens,metrics)
 call getused(t2)
 if (id==master .and. present(tused)) call printused(t1)
 if (present(tused)) tused = t2 - t1

end subroutine get_derivs_global

end module deriv<|MERGE_RESOLUTION|>--- conflicted
+++ resolved
@@ -62,20 +62,14 @@
  use growth,         only:get_growth_rate
  use part,           only:VrelVf
 #endif
-<<<<<<< HEAD
- use part,         only:mhd,gradh,alphaind,igas
- use timing,       only:get_timings
- use forces,       only:force
- use part,         only:radiation,iradxi,ifluxx,ifluxy,ifluxz,ithick
-=======
  use part,           only:mhd,gradh,alphaind,igas
  use timing,         only:get_timings
  use forces,         only:force
+ use part,           only:radiation,iradxi,ifluxx,ifluxy,ifluxz,ithick
  use derivutils,     only:do_timing
 #ifdef GR
  use cons2prim,      only:cons2primall
 #endif
->>>>>>> eb7144a0
  integer,      intent(in)    :: icall
  integer,      intent(inout) :: npart
  integer,      intent(in)    :: nactive
@@ -157,14 +151,9 @@
 #endif
 
  stressmax = 0.
-<<<<<<< HEAD
  call force(icall,npart,xyzh,vxyzu,fxyzu,divcurlv,divcurlB,Bevol,dBevol,dustprop,ddustprop,&
             dustfrac,ddustevol,ipart_rhomax,dt,stressmax,temperature,&
-            radiation)
-=======
- call force(icall,npart,xyzh,vxyzu,fxyzu,divcurlv,divcurlB,Bevol,dBevol,dustprop,&
-            dustgasprop,dustfrac,ddustevol,ipart_rhomax,dt,stressmax,temperature,dens,metrics)
->>>>>>> eb7144a0
+            dens,metrics,radiation)
  call do_timing('force',tlast,tcpulast)
 #ifdef DUSTGROWTH
  !
