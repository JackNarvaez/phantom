--- conflicted
+++ resolved
@@ -39,13 +39,8 @@
  use io,               only:iprint,iwritein,id,master,iverbose,flush_warnings,nprocs,fatal
  use timestep,         only:time,tmax,dt,dtmax,nmax,nout,nsteps,dtextforce
  use evwrite,          only:write_evfile,write_evlog
-<<<<<<< HEAD
- use energies,         only:etot,totmom,angtot,mdust,get_erot_com
- use dim,              only:calc_erot,maxvxyzu,mhd,periodic,ndusttypes
-=======
  use energies,         only:etot,totmom,angtot,mdust,xyzcom
- use dim,              only:maxvxyzu,mhd,periodic
->>>>>>> 30f8ee2f
+ use dim,              only:maxvxyzu,mhd,periodic,ndusttypes
  use fileutils,        only:getnextfilename
  use options,          only:nfulldump,twallmax,nmaxdumps,iexternalforce,&
                             icooling,ieos,ipdv_heating,ishock_heating,iresistive_heating,&
@@ -140,13 +135,8 @@
 #endif
  logical         :: fulldump,abortrun,at_dump_time,update_tzero
  logical         :: should_conserve_energy,should_conserve_momentum,should_conserve_angmom
-<<<<<<< HEAD
- logical         :: should_conserve_dustmass
+ logical         :: should_conserve_com,should_conserve_dustmass
  integer         :: j,nskip,nskipped,nevwrite_threshold,nskipped_sink,nsinkwrite_threshold
-=======
- logical         :: should_conserve_com,should_conserve_dustmass
- integer         :: nskip,nskipped,nevwrite_threshold,nskipped_sink,nsinkwrite_threshold
->>>>>>> 30f8ee2f
  type(timer)     :: timer_fromstart,timer_lastdump,timer_step,timer_ev,timer_io
 
  tprint    = 0.
@@ -438,16 +428,12 @@
        if (should_conserve_momentum) call check_conservation_error(totmom,totmom_in,1.e-1,'linear momentum')
        if (should_conserve_angmom)   call check_conservation_error(angtot,angtot_in,1.e-1,'angular momentum')
        if (should_conserve_energy)   call check_conservation_error(etot,etot_in,1.e-1,'energy')
-<<<<<<< HEAD
+       if (should_conserve_com)      call check_conservation_error(rcom,rcom_in,1.e-1,'centre of mass')
        if (should_conserve_dustmass) then
           do j = 1,ndusttypes
              call check_conservation_error(mdust(j),mdust_in(j),1.e-1,'dust mass',decrease=.true.)
           enddo
        endif
-=======
-       if (should_conserve_com)      call check_conservation_error(rcom,rcom_in,1.e-1,'centre of mass')
-       if (should_conserve_dustmass) call check_conservation_error(mdust,mdust_in,1.e-1,'dust mass',decrease=.true.)
->>>>>>> 30f8ee2f
 
        !--write with the same ev file frequency also mass flux and binary position
 #ifdef MFLOW
