!--------------------------------------------------------------------------!
! The Phantom Smoothed Particle Hydrodynamics code, by Daniel Price et al. !
! Copyright (c) 2007-2017 The Authors (see AUTHORS)                        !
! See LICENCE file for usage and distribution conditions                   !
! http://users.monash.edu.au/~dprice/phantom                               !
!--------------------------------------------------------------------------!
!+
!  MODULE: step_lf_global
!
!  DESCRIPTION:
!   Computes one (hydro) timestep
!
!   Change this subroutine to change the timestepping algorithm
!
!   This version uses a Velocity Verlet (leapfrog) integrator with
!   substepping (operator splitting) of external/sink particle forces,
!   following the Reversible RESPA algorithm of Tuckerman et al. 1992
!
!  REFERENCES:
!     Verlet (1967), Phys. Rev. 159, 98-103
!     Tuckerman, Berne & Martyna (1992), J. Chem. Phys. 97, 1990-2001
!
!  OWNER: Daniel Price
!
!  $Id$
!
!  RUNTIME PARAMETERS: None
!
!  DEPENDENCIES: chem, deriv, dim, eos, externalforces, io, io_summary,
!    mpiutils, options, part, ptmass, timestep, timestep_ind, timestep_sts
!+
!--------------------------------------------------------------------------
module step_lf_global
 use dim,  only:maxp,maxvxyzu,maxBevol
 use part, only:vpred,Bpred,dustpred
#ifdef GR
 use part, only:ppred
#endif
 implicit none
 character(len=80), parameter, public :: &  ! module version
    modid="$Id$"

contains

!------------------------------------------------------------
!+
!  initialisation routine necessary for individual timesteps
!+
!------------------------------------------------------------
subroutine init_step(npart,time,dtmax)
#ifdef IND_TIMESTEPS
 use timestep_ind, only:get_dt
 use part,         only:ibin,twas
#endif
 integer, intent(in) :: npart
 real,    intent(in) :: time,dtmax
#ifdef IND_TIMESTEPS
 integer :: i
!
! twas is set so that at start of step we predict
! forwards to half of current timestep
!
 !$omp parallel do schedule(static) private(i)
 do i=1,npart
    twas(i) = time + 0.5*get_dt(dtmax,ibin(i))
 enddo
#endif

end subroutine init_step

!------------------------------------------------------------
!+
!  main timestepping routine
!+
!------------------------------------------------------------
subroutine step(npart,nactive,t,dtsph,dtextforce,dtnew)
 use dim,            only:maxp,ndivcurlv,maxvxyzu,maxptmass,maxalpha,use_dustfrac,nalpha,h2chemistry
 use io,             only:iprint,fatal,iverbose,id,master,warning
 use options,        only:damp,tolv,iexternalforce,icooling
 use part,           only:xyzh,vxyzu,fxyzu,fext,divcurlv,divcurlB,Bevol,dBevol, &
                          isdead_or_accreted,rhoh,dhdrho,&
                          iphase,iamtype,massoftype,maxphase,igas,mhd,maxBevol,&
                          switches_done_in_derivs,iboundary,get_ntypes,npartoftype,&
                          dustfrac,dustevol,ddustfrac,alphaind,maxvecp,nptmass,pxyzu
 use eos,            only:get_spsound
 use options,        only:avdecayconst,alpha,ieos,alphamax
 use deriv,          only:derivs
 use timestep,       only:dterr,bignumber
 use mpiutils,       only:reduceall_mpi
 use part,           only:nptmass,xyzmh_ptmass,vxyz_ptmass,fxyz_ptmass
 use io_summary,     only:summary_printout,summary_variable,iosumtvi
#ifdef IND_TIMESTEPS
 use timestep,       only:dtmax,dtmax_rat,dtdiff,mod_dtmax_in_step
 use timestep_ind,   only:get_dt,nbinmax,decrease_dtmax
 use timestep_sts,   only:sts_get_hdti,sts_get_dtau_next,use_sts,ibinsts,sts_it_n
 use part,           only:ibin,ibinold,twas,iactive
#endif
! #ifdef GR
!  use cons2prim,      only:conservative2primitive_combined
! #endif
 integer, intent(inout) :: npart
 integer, intent(in)    :: nactive
 real,    intent(in)    :: t,dtsph
 real,    intent(inout) :: dtextforce
 real,    intent(out)   :: dtnew
 integer            :: i,its,np,ntypes,itype
 real               :: timei,erri,errmax,v2i,errmaxmean
 real               :: vxi,vyi,vzi,eni,vxoldi,vyoldi,vzoldi,hdtsph,pmassi
 real               :: alphaloci,divvdti,source,tdecay1,hi,rhoi,ddenom,spsoundi
 real               :: v2mean,hdti
 real               :: pxi,pyi,pzi,p2i,p2mean
#ifdef IND_TIMESTEPS
 real               :: dtsph_next,dtmaxold
#endif
 integer, parameter :: maxits = 30
 logical            :: converged,store_itype
!
! set initial quantities
!
 timei  = t
 hdtsph = 0.5*dtsph
 dterr  = bignumber

!--------------------------------------
! velocity predictor step, using dtsph
!--------------------------------------
 itype   = igas
 ntypes  = get_ntypes(npartoftype)
 pmassi  = massoftype(itype)
 store_itype = (maxphase==maxp .and. ntypes > 1)

 !$omp parallel do default(none) &
 !$omp shared(npart,xyzh,vxyzu,fxyzu,iphase,hdtsph,store_itype) &
#ifdef GR
 !$omp shared(pxyzu) &
#endif
 !$omp shared(Bevol,dBevol,dustevol,ddustfrac) &
#ifdef IND_TIMESTEPS
 !$omp shared(ibin,ibinold,twas,timei) &
#endif
 !$omp firstprivate(itype) &
 !$omp private(i,hdti)
 predictor: do i=1,npart
    if (.not.isdead_or_accreted(xyzh(4,i))) then
#ifdef IND_TIMESTEPS
       if (iactive(iphase(i))) ibinold(i) = ibin(i)
       !
       !--synchronise all particles to their half timesteps
       !
       hdti = twas(i) - timei
#else
       hdti = hdtsph
#endif
       if (store_itype) itype = iamtype(iphase(i))
       if (itype==iboundary) cycle predictor
       !
       ! predict v and u to the half step with "slow" forces
       !
#ifdef GR
       pxyzu(:,i) = pxyzu(:,i) + hdti*fxyzu(:,i)
#else
       vxyzu(:,i) = vxyzu(:,i) + hdti*fxyzu(:,i)
#endif

       if (itype==igas) then
          if (mhd)          Bevol(:,i)  = Bevol(:,i) + hdti*dBevol(:,i)
          if (use_dustfrac) dustevol(i) = abs(dustevol(i) + hdti*ddustfrac(i))
       endif
    endif
 enddo predictor
 !omp end parallel do

!----------------------------------------------------------------------
! substepping with external and sink particle forces, using dtextforce
! accretion onto sinks/potentials also happens during substepping
!----------------------------------------------------------------------
#ifdef GR
 call step_extern_gr(dtsph,npart,xyzh,vxyzu,pxyzu)
#else
 if (nptmass > 0 .or. iexternalforce > 0 .or. (h2chemistry .and. icooling > 0) .or. damp > 0.) then
    call step_extern(npart,ntypes,dtsph,dtextforce,xyzh,vxyzu,fext,t,damp,nptmass,xyzmh_ptmass,vxyz_ptmass,fxyz_ptmass)
 else
    call step_extern_sph(dtsph,npart,xyzh,vxyzu)
 endif
#endif

 timei = timei + dtsph
!----------------------------------------------------
! interpolation of SPH quantities needed in the SPH
! force evaluations, using dtsph
!----------------------------------------------------
!$omp parallel do default(none) schedule(guided,1) &
!$omp shared(xyzh,vxyzu,vpred,fxyzu,divcurlv,npart,store_itype) &
#ifdef GR
!$omp shared(pxyzu,ppred) &
#endif
!$omp shared(Bevol,dBevol,Bpred,dtsph,massoftype,iphase) &
!$omp shared(dustevol,dustfrac,ddustfrac,dustpred) &
!$omp shared(alphaind,ieos,alphamax) &
#ifdef IND_TIMESTEPS
!$omp shared(twas,timei) &
#endif
!$omp private(hi,rhoi,tdecay1,source,ddenom,hdti) &
!$omp private(i,spsoundi,alphaloci,divvdti) &
!$omp firstprivate(pmassi,itype,avdecayconst,alpha)
 predict_sph: do i=1,npart
    if (.not.isdead_or_accreted(xyzh(4,i))) then
       if (store_itype) then
          itype = iamtype(iphase(i))
          pmassi = massoftype(itype)
          if (itype==iboundary) then
#ifdef GR
             ppred(:,i) = pxyzu(:,i)
#else
             vpred(:,i) = vxyzu(:,i)
#endif
             if (mhd)          Bpred(:,i)  = Bevol (:,i)
             if (use_dustfrac) dustpred(i) = dustevol(i)
             cycle predict_sph
          endif
       endif
       !
       ! make prediction for h
       !
       if (ndivcurlv >= 1) then
          xyzh(4,i) = xyzh(4,i) - dtsph*dhdrho(xyzh(4,i),pmassi)*rhoh(xyzh(4,i),pmassi)*divcurlv(1,i)
       endif
       !
       ! make a prediction for v and u to the full step for use in the
       ! force evaluation. These have already been updated to the
       ! half step, so only need a half step (0.5*dtsph) here
       !
#ifdef IND_TIMESTEPS
       hdti = timei - twas(i)   ! interpolate to end time
#else
       hdti = 0.5*dtsph
#endif
#ifdef GR
       ppred(:,i) = pxyzu(:,i) + hdti*fxyzu(:,i)
#else
       vpred(:,i) = vxyzu(:,i) + hdti*fxyzu(:,i)
#endif
       if (itype==igas) then
          if (mhd)          Bpred(:,i)  = Bevol (:,i) + hdti*dBevol(:,i)
          if (use_dustfrac) then
             rhoi        = rhoh(xyzh(4,i),pmassi)
             dustpred(i) = dustevol(i) + hdti*ddustfrac(i)
             dustfrac(i) = min(dustpred(i)**2/rhoi,1.) ! dustevol = sqrt(rho*eps)
          endif
       endif
       !
       ! viscosity switch ONLY (conductivity and resistivity do not use MM97-style switches)
       !
       if (maxalpha==maxp) then
          hi   = xyzh(4,i)
          rhoi = rhoh(hi,pmassi)
! #ifdef GR
          ! call conservative2primitive_combined(xyzh,ppred,vpred)
! #endif
          spsoundi = get_spsound(ieos,xyzh(:,i),rhoi,vpred(:,i))
          tdecay1  = avdecayconst*spsoundi/hi
          ddenom   = 1./(1. + dtsph*tdecay1) ! implicit integration for decay term
          if (nalpha >= 2) then
             ! Cullen and Dehnen (2010) switch
             alphaloci = alphaind(2,i)
             if (alphaind(1,i) < alphaloci) then
                alphaind(1,i) = real(alphaloci,kind=kind(alphaind))
             else
                alphaind(1,i) = real((alphaind(1,i) + dtsph*alphaloci*tdecay1)*ddenom,kind=kind(alphaind))
             endif
          else
             if (ndivcurlv < 1) call fatal('step','alphaind used but divv not stored')
             ! MM97
             source = max(0.0_4,-divcurlv(1,i))
             alphaind(1,i) = real(min((alphaind(1,i) + dtsph*(source + alpha*tdecay1))*ddenom,alphamax),kind=kind(alphaind))
          endif
       endif
    endif
 enddo predict_sph
 !$omp end parallel do
!
! recalculate all SPH forces, and new timestep
!
 if ((iexternalforce /= 0 .or. nptmass > 0) .and. id==master .and. iverbose >= 2) &
   write(iprint,"(a,f14.6,/)") '> full step            : t=',timei

 if (npart > 0) then
#ifdef GR
    call derivs(1,npart,nactive,xyzh,vxyzu,fxyzu,fext,divcurlv,&
                     divcurlB,Bpred,dBevol,dustfrac,ddustfrac,timei,dtsph,dtnew,ppred)
#else
    call derivs(1,npart,nactive,xyzh,vpred,fxyzu,fext,divcurlv,&
                     divcurlB,Bpred,dBevol,dustfrac,ddustfrac,timei,dtsph,dtnew)
#endif
 endif
!
! if using super-timestepping, determine what dt will be used on the next loop
!
#ifdef IND_TIMESTEPS
 if ( use_sts ) call sts_get_dtau_next(dtsph_next,dtsph,dtmax,dtdiff,nbinmax)
 dtmaxold = dtmax
 if (mod_dtmax_in_step .and. sts_it_n) call decrease_dtmax(npart,dtmax_rat,dtmax,ibin,ibinsts,mod_dtmax_in_step)
#endif
!
!-------------------------------------------------------------------------
!  leapfrog corrector step: most of the time we should not need to take
!  any extra iterations, but to be reversible for velocity-dependent
!  forces we must iterate until velocities agree.
!-------------------------------------------------------------------------
 its        = 0
 converged  = .false.
 errmaxmean = 0.0
 iterations: do while (its < maxits .and. .not.converged)
    its     = its + 1
    errmax  = 0.
    v2mean  = 0.
    p2mean  = 0.
    np      = 0
    itype   = igas
    pmassi  = massoftype(igas)
    ntypes  = get_ntypes(npartoftype)
    store_itype = (maxphase==maxp .and. ntypes > 1)
!$omp parallel default(none) &
!$omp shared(xyzh,vxyzu,vpred,fxyzu,npart,hdtsph,store_itype) &
#ifdef GR
!$omp shared(pxyzu,ppred) &
#endif
!$omp shared(Bevol,dBevol,iphase,its) &
!$omp shared(dustevol,ddustfrac) &
!$omp shared(xyzmh_ptmass,vxyz_ptmass,fxyz_ptmass,nptmass,massoftype) &
#ifdef IND_TIMESTEPS
!$omp shared(dtmax,dtmaxold,ibin,ibinold,twas,timei,use_sts,dtsph_next) &
!$omp private(hdti) &
#endif
!$omp private(i,vxi,vyi,vzi,vxoldi,vyoldi,vzoldi) &
!$omp private(pxi,pyi,pzi,p2i) &
!$omp private(erri,v2i,eni) &
!$omp reduction(max:errmax) &
!$omp reduction(+:np,v2mean,p2mean) &
!$omp firstprivate(pmassi,itype)
!$omp do
    corrector: do i=1,npart
       if (.not.isdead_or_accreted(xyzh(4,i))) then
          if (store_itype) itype = iamtype(iphase(i))
          if (itype==iboundary) cycle corrector
#ifdef IND_TIMESTEPS
          !
          !--update active particles
          !
          if (iactive(iphase(i))) then
             if (use_sts) then
                hdti = sts_get_hdti(i,dtmax,dtsph_next,ibin(i))
             else
                hdti = 0.5*get_dt(dtmaxold,ibinold(i)) + 0.5*get_dt(dtmax,ibin(i))
             endif

#ifdef GR
             pxyzu(:,i) = pxyzu(:,i) + hdti*fxyzu(:,i)
#else
             vxyzu(:,i) = vxyzu(:,i) + hdti*fxyzu(:,i)
#endif

             if (itype==igas) then
                if (mhd)          Bevol(:,i)  = Bevol(:,i)  + hdti*dBevol(:,i)
                if (use_dustfrac) dustevol(i) = dustevol(i) + hdti*ddustfrac(i)
             endif
             twas(i) = twas(i) + hdti
          endif
          !
          !--synchronise all particles
          !
          hdti = timei - twas(i)

#ifdef GR
          pxyzu(:,i) = pxyzu(:,i) + hdti*fxyzu(:,i)
#else
          vxyzu(:,i) = vxyzu(:,i) + hdti*fxyzu(:,i)
#endif

          if (itype==igas) then
             if (mhd)          Bevol(:,i)  = Bevol(:,i)  + hdti*dBevol(:,i)
             if (use_dustfrac) dustevol(i) = dustevol(i) + hdti*ddustfrac(i)
          endif
#else
          !
          ! For velocity-dependent forces compare the new v
          ! with the predicted v used in the force evaluation.
          ! Determine whether or not we need to iterate.
          !

#ifdef GR
          pxi = pxyzu(1,i) + hdtsph*fxyzu(1,i)
          pyi = pxyzu(2,i) + hdtsph*fxyzu(2,i)
          pzi = pxyzu(3,i) + hdtsph*fxyzu(3,i)
          eni = pxyzu(4,i) + hdtsph*fxyzu(4,i)

          erri = (pxi - ppred(1,i))**2 + (pyi - ppred(2,i))**2 + (pzi - ppred(3,i))**2
          !if (erri > errmax) print*,id,' errmax = ',erri,' part ',i,vxi,vxoldi,vyi,vyoldi,vzi,vzoldi
          errmax = max(errmax,erri)

          p2i = pxi*pxi + pyi*vyi + pzi*vzi
          p2mean = p2mean + p2i
          np = np + 1

          pxyzu(1,i) = pxi
          pxyzu(2,i) = pyi
          pxyzu(3,i) = pzi
          !--this is the energy equation if non-isothermal
          pxyzu(4,i) = eni
#else
          vxi = vxyzu(1,i) + hdtsph*fxyzu(1,i)
          vyi = vxyzu(2,i) + hdtsph*fxyzu(2,i)
          vzi = vxyzu(3,i) + hdtsph*fxyzu(3,i)
          if (maxvxyzu >= 4) eni = vxyzu(4,i) + hdtsph*fxyzu(4,i)

          erri = (vxi - vpred(1,i))**2 + (vyi - vpred(2,i))**2 + (vzi - vpred(3,i))**2
          !if (erri > errmax) print*,id,' errmax = ',erri,' part ',i,vxi,vxoldi,vyi,vyoldi,vzi,vzoldi
          errmax = max(errmax,erri)

          v2i    = vxi*vxi + vyi*vyi + vzi*vzi
          v2mean = v2mean + v2i
          np     = np + 1

          vxyzu(1,i) = vxi
          vxyzu(2,i) = vyi
          vxyzu(3,i) = vzi
          !--this is the energy equation if non-isothermal
          if (maxvxyzu >= 4) vxyzu(4,i) = eni
#endif

          if (itype==igas) then
             !
             ! corrector step for magnetic field and dust
             !
             if (mhd)          Bevol(:,i)  = Bevol(:,i)  + hdtsph*dBevol(:,i)
             if (use_dustfrac) dustevol(i) = dustevol(i) + hdtsph*ddustfrac(i)
          endif
#endif
       endif
    enddo corrector
!$omp enddo
!$omp end parallel

#ifdef GR
    call check_velocity_error(errmax,p2mean,np,its,tolv,dtsph,timei,dterr,errmaxmean,converged)
#else
    call check_velocity_error(errmax,v2mean,np,its,tolv,dtsph,timei,dterr,errmaxmean,converged)
#endif

    if (.not.converged .and. npart > 0) then
       !$omp parallel do private(i) schedule(static)
       do i=1,npart
          if (store_itype) itype = iamtype(iphase(i))
#ifdef IND_TIMESTEPS
          if (iactive(iphase(i))) then
#ifdef GR
             ppred(:,i) = pxyzu(:,i)
#else
             vpred(:,i) = vxyzu(:,i)
<<<<<<< HEAD
#endif
             if (mhd) Bpred(:,i) = Bevol(:,i)
=======
             if (mhd)          Bpred(:,i)  = Bevol(:,i)
>>>>>>> f872e4ae
             if (use_dustfrac) dustpred(i) = dustevol(i)
          endif
#else
#ifdef GR
          ppred(:,i) = pxyzu(:,i)
#else
          vpred(:,i) = vxyzu(:,i)
<<<<<<< HEAD
#endif
          if (mhd) Bpred(:,i) = Bevol(:,i)
=======
          if (mhd)          Bpred(:,i)  = Bevol(:,i)
>>>>>>> f872e4ae
          if (use_dustfrac) dustpred(i) = dustevol(i)
!
! shift v back to the half step
!
#ifdef GR
          pxyzu(:,i) = pxyzu(:,i) - hdtsph*fxyzu(:,i)
#else
          vxyzu(:,i) = vxyzu(:,i) - hdtsph*fxyzu(:,i)
#endif
          if (itype==igas) then
             if (mhd)          Bevol(:,i)  = Bevol(:,i)  - hdtsph*dBevol(:,i)
             if (use_dustfrac) dustevol(i) = dustevol(i) - hdtsph*ddustfrac(i)
          endif
#endif
       enddo
       !$omp end parallel do
!
!   get new force using updated velocity: no need to recalculate density etc.
!

#ifdef GR
       call derivs(2,npart,nactive,xyzh,vxyzu,fxyzu,fext,divcurlv,divcurlB,&
                     Bpred,dBevol,dustfrac,ddustfrac,timei,dtsph,dtnew,ppred)
#else
       call derivs(2,npart,nactive,xyzh,vpred,fxyzu,fext,divcurlv,divcurlB,&
                     Bpred,dBevol,dustfrac,ddustfrac,timei,dtsph,dtnew)
#endif
    endif

 enddo iterations

 if (its > 1) call summary_variable('tolv',iosumtvi,0,real(its))

 if (maxits > 1 .and. its >= maxits) then
    call summary_printout(iprint,nptmass)
    call fatal('step','VELOCITY ITERATIONS NOT CONVERGED!!')
 endif

 return
end subroutine step

#ifdef GR
subroutine step_extern_gr(dt,npart,xyzh,vxyzu,pxyzu)
 use part, only:isdead_or_accreted
 use cons2prim_gr, only: conservative2primitive
 real,    intent(in)    :: dt
 integer, intent(in)    :: npart
 real,    intent(inout) :: xyzh(:,:)
 real,    intent(in)    :: pxyzu(:,:)
 real,    intent(out)   :: vxyzu(:,:)
 real :: densi, rhoi, P
 integer :: i, ierr

 !$omp parallel do default(none) &
 !$omp shared(npart,xyzh,vxyzu,dt) &
 !$omp shared(pxyzu,ierr,rhoi,densi,P) &
 !$omp private(i)
 do i=1,npart
    if (.not.isdead_or_accreted(xyzh(4,i))) then

       call conservative2primitive(xyzh(1:3,i),vxyzu(1:3,i),densi,vxyzu(4,i),P,rhoi,pxyzu(1:3,i),pxyzu(4,i),ierr,'entropy')!
       ! main position update
       !
       xyzh(1,i) = xyzh(1,i) + dt*vxyzu(1,i)
       xyzh(2,i) = xyzh(2,i) + dt*vxyzu(2,i)
       xyzh(3,i) = xyzh(3,i) + dt*vxyzu(3,i)
    endif
 enddo
 !$omp end parallel do

end subroutine step_extern_gr
#endif
!----------------------------------------------------------------
!+
!  This is the equivalent of the routine below when no external
!  forces, sink particles or cooling are used
!+
!----------------------------------------------------------------
subroutine step_extern_sph(dt,npart,xyzh,vxyzu)
 use part, only:isdead_or_accreted
 real,    intent(in)    :: dt
 integer, intent(in)    :: npart
 real,    intent(inout) :: xyzh(:,:)
 real,    intent(in)    :: vxyzu(:,:)
 integer :: i

 !$omp parallel do default(none) &
 !$omp shared(npart,xyzh,vxyzu,dt) &
 !$omp private(i)
 do i=1,npart
    if (.not.isdead_or_accreted(xyzh(4,i))) then
       !
       ! main position update
       !
       xyzh(1,i) = xyzh(1,i) + dt*vxyzu(1,i)
       xyzh(2,i) = xyzh(2,i) + dt*vxyzu(2,i)
       xyzh(3,i) = xyzh(3,i) + dt*vxyzu(3,i)
    endif
 enddo
 !$omp end parallel do

end subroutine step_extern_sph

!----------------------------------------------------------------
!+
!  Substepping of external and sink particle forces.
!  Also updates position of all particles even if no external
!  forces applied. This is the internal loop of the RESPA
!  algorithm over the "fast" forces.
!+
!----------------------------------------------------------------
subroutine step_extern(npart,ntypes,dtsph,dtextforce,xyzh,vxyzu,fext,time,damp,nptmass,xyzmh_ptmass,vxyz_ptmass,fxyz_ptmass)
 use dim,            only:maxptmass,maxp,maxvxyzu
 use io,             only:iverbose,id,master,iprint,warning
 use externalforces, only:externalforce,accrete_particles,update_externalforce, &
                          update_vdependent_extforce_leapfrog,is_velocity_dependent
 use ptmass,         only:ptmass_predictor,ptmass_corrector,ptmass_accrete, &
                          get_accel_sink_gas,get_accel_sink_sink,f_acc,pt_write_sinkev
 use options,        only:iexternalforce
 use part,           only:maxphase,abundance,nabundances,h2chemistry,epot_sinksink,&
                          isdead_or_accreted,iboundary,igas,iphase,iamtype,massoftype,rhoh
 use options,        only:icooling
 use chem,           only:energ_h2cooling
 use io_summary,     only:summary_variable,iosumextsr,iosumextst,iosumexter,iosumextet,iosumextr,iosumextt, &
                          summary_accrete,summary_accrete_fail
 use timestep,       only:bignumber,C_force
 use timestep_sts,   only:sts_it_n
 integer, intent(in)    :: npart,ntypes,nptmass
 real,    intent(in)    :: dtsph,time,damp
 real,    intent(inout) :: dtextforce
 real,    intent(inout) :: xyzh(:,:),vxyzu(:,:),fext(:,:)
 real,    intent(inout) :: xyzmh_ptmass(:,:),vxyz_ptmass(:,:),fxyz_ptmass(:,:)
 integer :: i,itype,nsubsteps,idudtcool,ichem,naccreted,nfail,nfaili
 logical :: accreted,extf_is_velocity_dependent
 real    :: timei,hdt,fextx,fexty,fextz,fextxi,fextyi,fextzi,phii,pmassi
 real    :: dtphi2,dtphi2i,vxhalfi,vyhalfi,vzhalfi,fxi,fyi,fzi,deni
 real    :: dudtcool,fextv(3),fac,poti
 real    :: xyzm_ptmass_old(4,nptmass),vxyz_ptmass_old(3,nptmass)
 real    :: dt,dtextforcenew,dtsinkgas,fonrmax,fonrmaxi
 real    :: dtf,accretedmass,t_end_step,dtextforce_min
 real, save :: fxyz_ptmass_thread(4,maxptmass)
 real, save :: dmdt = 0.
 logical :: last_step,done
 !$omp threadprivate(fxyz_ptmass_thread)
!
! determine whether or not to use substepping
!
 if ((iexternalforce > 0 .or. nptmass > 0) .and. dtextforce < dtsph) then
    dt = dtextforce
    last_step = .false.
 else
    dt = dtsph
    last_step = .true.
 endif

 timei = time
 extf_is_velocity_dependent = is_velocity_dependent(iexternalforce)
 accretedmass   = 0.
 itype          = igas
 pmassi         = massoftype(igas)
 fac            = 0.
 t_end_step     = timei + dtsph
 nsubsteps      = 0
 dtextforce_min = huge(dt)
 done           = .false.

 substeps: do while (timei <= t_end_step .and. .not.done)
    hdt           = 0.5*dt
    timei         = timei + dt
    nsubsteps     = nsubsteps + 1
    dtextforcenew = bignumber
    dtsinkgas     = bignumber
    dtphi2        = bignumber

    if (.not.last_step .and. iverbose > 1 .and. id==master) then
       write(iprint,"(a,f14.6)") '> external/ptmass forces only : t=',timei
    endif
    !
    ! update time-dependent external forces
    !
    call update_externalforce(iexternalforce,timei,dmdt)

    !---------------------------
    ! predictor during substeps
    !---------------------------
    !
    ! point mass predictor step
    !
    if (nptmass > 0) call ptmass_predictor(nptmass,dt,xyzmh_ptmass,vxyz_ptmass,fxyz_ptmass)
    !
    ! get sink-sink forces (and a new sink-sink timestep.  Note: fxyz_ptmass is zeroed in this subroutine)
    !
    if (nptmass > 0) then
       call get_accel_sink_sink(nptmass,xyzmh_ptmass,fxyz_ptmass,epot_sinksink,dtf,iexternalforce,timei)
       dtextforcenew = min(dtextforcenew,C_force*dtf)
       if (iverbose >= 2) write(iprint,*) 'dt(sink-sink) = ',C_force*dtf
    endif

    !
    ! predictor step for sink-gas and external forces, also recompute sink-gas and external forces
    !
    fonrmax = 0.
    !$omp parallel default(none) &
    !$omp shared(npart,xyzh,vxyzu,fext,abundance,iphase,ntypes,massoftype) &
    !$omp shared(dt,hdt,timei,iexternalforce,extf_is_velocity_dependent,icooling) &
    !$omp shared(xyzmh_ptmass,vxyz_ptmass,fxyz_ptmass,damp) &
    !$omp shared(nptmass,f_acc,nsubsteps,C_force) &
    !$omp private(i,ichem,idudtcool,dudtcool,fxi,fyi,fzi,phii) &
    !$omp private(fextx,fexty,fextz,fextxi,fextyi,fextzi,poti,deni,fextv,accreted) &
    !$omp private(fonrmaxi,dtphi2i,dtf) &
    !$omp private(vxhalfi,vyhalfi,vzhalfi) &
    !$omp firstprivate(pmassi,itype) &
    !$omp reduction(+:accretedmass) &
    !$omp reduction(min:dtextforcenew,dtsinkgas,dtphi2) &
    !$omp reduction(max:fonrmax)
    fxyz_ptmass_thread(:,1:nptmass) = 0.
    !$omp do
    predictor: do i=1,npart
       if (.not.isdead_or_accreted(xyzh(4,i))) then
          if (ntypes > 1 .and. maxphase==maxp) then
             itype = iamtype(iphase(i))
             pmassi = massoftype(itype)
          endif
          !
          ! predict v to the half step
          !
          vxyzu(1:3,i) = vxyzu(1:3,i) + hdt*fext(1:3,i)
          !
          ! main position update
          !
          xyzh(1,i) = xyzh(1,i) + dt*vxyzu(1,i)
          xyzh(2,i) = xyzh(2,i) + dt*vxyzu(2,i)
          xyzh(3,i) = xyzh(3,i) + dt*vxyzu(3,i)
          !
          ! Skip remainder of update if boundary particle; note that fext==0 for these particles
          if (itype==iboundary) cycle predictor
          !
          ! compute and add sink-gas force
          !
          fextx = 0.
          fexty = 0.
          fextz = 0.
          if (nptmass > 0) then
             call get_accel_sink_gas(nptmass,xyzh(1,i),xyzh(2,i),xyzh(3,i),xyzh(4,i),xyzmh_ptmass,&
                      fextx,fexty,fextz,phii,pmassi,fxyz_ptmass_thread,fonrmaxi,dtphi2i)
             fonrmax = max(fonrmax,fonrmaxi)
             dtphi2  = min(dtphi2,dtphi2i)
          endif
          !
          ! compute and add external forces
          !
          if (iexternalforce > 0) then
             call externalforce(iexternalforce,xyzh(1,i),xyzh(2,i),xyzh(3,i),xyzh(4,i), &
                                timei,fextxi,fextyi,fextzi,poti,dtf,i)
             dtextforcenew = min(dtextforcenew,C_force*dtf)

             fextx = fextx + fextxi
             fexty = fexty + fextyi
             fextz = fextz + fextzi
             !
             !  Velocity-dependent external forces require special handling
             !  in leapfrog (corrector is implicit)
             !
             if (extf_is_velocity_dependent) then
                vxhalfi = vxyzu(1,i)
                vyhalfi = vxyzu(2,i)
                vzhalfi = vxyzu(3,i)
                fxi = fextx
                fyi = fexty
                fzi = fextz
                call update_vdependent_extforce_leapfrog(iexternalforce,&
                     vxhalfi,vyhalfi,vzhalfi, &
                     fxi,fyi,fzi,fextv,dt,xyzh(1,i),xyzh(2,i),xyzh(3,i))
                fextx = fextx + fextv(1)
                fexty = fexty + fextv(2)
                fextz = fextz + fextv(3)
             endif
          endif
          if (damp > 0.) then
             fextx = fextx - damp*vxyzu(1,i)
             fexty = fexty - damp*vxyzu(2,i)
             fextz = fextz - damp*vxyzu(3,i)
          endif
          fext(1,i) = fextx
          fext(2,i) = fexty
          fext(3,i) = fextz
          !
          ! ARP added:
          ! Chemistry must be updated on each substep, else will severely underestimate.
          !
          if ((maxvxyzu >= 4).and.(icooling > 0).and.h2chemistry) then
             !--Flag determines no cooling, just update abundances.
             ichem     = 1
             idudtcool = 0
             !--Dummy variable to fill for cooling (will remain empty)
             dudtcool  = 0.
             !--Provide a blank dudt_cool element, not needed here
             call energ_h2cooling(vxyzu(4,i),dudtcool,rhoh(xyzh(4,i),pmassi),abundance(:,i), &
                                  nabundances,dt,xyzh(1,i),xyzh(2,i),xyzh(3,i),idudtcool,ichem)
          endif
       endif
    enddo predictor
    !$omp enddo

    !
    ! reduction of sink-gas forces from each thread
    !
    if (nptmass > 0 .and. npart > 0) then
       !$omp critical(ptmassadd)
       fxyz_ptmass(:,1:nptmass) = fxyz_ptmass(:,1:nptmass) + fxyz_ptmass_thread(:,1:nptmass)
       !$omp end critical(ptmassadd)
    endif
    !$omp end parallel

    !---------------------------
    ! corrector during substeps
    !---------------------------
    !
    ! corrector step on sinks (changes velocities only, does not change position)
    !
    if (nptmass > 0) then
       call ptmass_corrector(nptmass,dt,vxyz_ptmass,fxyz_ptmass,xyzmh_ptmass,iexternalforce)
    endif

    !
    ! Save sink particle properties for use in checks to see if particles should be accreted
    !
    if (nptmass /= 0) then
       xyzm_ptmass_old = xyzmh_ptmass(1:4,1:nptmass)
       vxyz_ptmass_old = vxyz_ptmass (1:3,1:nptmass)
    endif

    !
    ! corrector step on gas particles (also accrete particles at end of step)
    !
    accretedmass = 0.
    nfail        = 0
    naccreted    = 0
    !$omp parallel do default(none) &
    !$omp shared(npart,xyzh,vxyzu,fext,iphase,ntypes,massoftype,hdt,timei,nptmass,sts_it_n) &
    !$omp shared(xyzmh_ptmass,vxyz_ptmass,fxyz_ptmass,f_acc) &
    !$omp shared(iexternalforce,vxyz_ptmass_old,xyzm_ptmass_old) &
    !$omp private(i,accreted,nfaili,fxi,fyi,fzi) &
    !$omp firstprivate(itype,pmassi) &
    !$omp reduction(+:accretedmass,nfail,naccreted)
    accreteloop: do i=1,npart
       if (.not.isdead_or_accreted(xyzh(4,i))) then
          if (ntypes > 1 .and. maxphase==maxp) then
             itype = iamtype(iphase(i))
             pmassi = massoftype(itype)
             if (itype==iboundary) cycle accreteloop
          endif
          !
          ! correct v to the full step using only the external force
          !
          vxyzu(1:3,i) = vxyzu(1:3,i) + hdt*fext(1:3,i)

          if (iexternalforce > 0) then
             call accrete_particles(iexternalforce,xyzh(1,i),xyzh(2,i), &
                                    xyzh(3,i),xyzh(4,i),pmassi,timei,accreted)
             if (accreted) accretedmass = accretedmass + pmassi
          endif
          !
          ! accretion onto sink particles
          ! need position, velocities and accelerations of both gas and sinks to be synchronised,
          ! otherwise will not conserve momentum
          ! Note: requiring sts_it_n since this is supertimestep with the most active particles
          !
          if (nptmass > 0 .and. sts_it_n) then
             fxi = fext(1,i)
             fyi = fext(2,i)
             fzi = fext(3,i)
             call ptmass_accrete(1,nptmass,xyzh(1,i),xyzh(2,i),xyzh(3,i),xyzh(4,i),&
                                 vxyzu(1,i),vxyzu(2,i),vxyzu(3,i),fxi,fyi,fzi,&
                                 itype,pmassi,xyzmh_ptmass,xyzm_ptmass_old,vxyz_ptmass, &
                                 vxyz_ptmass_old,fxyz_ptmass,accreted,timei,f_acc,nfaili)
             if (accreted) then
                naccreted = naccreted + 1
                cycle accreteloop
             endif
             if (nfaili > 1) nfail = nfail + 1
          endif
       endif
    enddo accreteloop
    !$omp end parallel do

    if (iverbose >= 2 .and. id==master .and. naccreted /= 0) write(iprint,"(a,es10.3,a,i4,a,i4,a)") &
       'Step: at time ',timei,', ',naccreted,' particles were accreted amongst ',nptmass,' sink(s).'

    if (nptmass > 0) then
       call summary_accrete_fail(nfail)
       call summary_accrete(nptmass)
       ! only write to .ev during substeps if no gas particles present
       if (npart==0) call pt_write_sinkev(nptmass,timei,xyzmh_ptmass,vxyz_ptmass)
    endif
    !
    ! check if timestep criterion was violated during substeps
    !
    if (nptmass > 0) then
       if (fonrmax > 0.) then
          dtsinkgas = min(dtsinkgas,C_force*1./sqrt(fonrmax),C_force*sqrt(dtphi2))
       endif
       if (iverbose >= 2) write(iprint,*) nsubsteps,'dt(ext/sink-sink) = ',dtextforcenew,', dt(sink-gas) = ',dtsinkgas
       dtextforcenew = min(dtextforcenew,dtsinkgas)
    endif

    dtextforce_min = min(dtextforce_min,dtextforcenew)
    dtextforce = dtextforcenew

    if (last_step) then
       done = .true.
    else
       dt = dtextforce
       if (timei + dt > t_end_step) then
          dt = t_end_step - timei
          last_step = .true.
       endif
    endif
 enddo substeps

 if (nsubsteps > 1) then
    if (iverbose>=1 .and. id==master) then
       write(iprint,"(a,i6,a,f8.2,a,es10.3,a,es10.3)") &
           ' using ',nsubsteps,' substeps (dthydro/dtextf = ',dtsph/dtextforce_min,'), dt = ',dtextforce_min,' dtsph = ',dtsph
    endif
    if (nptmass >  0 .and. iexternalforce <= 0) then
       call summary_variable('ext',iosumextsr,nsubsteps,dtsph/dtextforce_min)
       call summary_variable('ext',iosumextst,nsubsteps,dtextforce_min,1.0/dtextforce_min)
    elseif (nptmass <= 0 .and. iexternalforce >  0) then
       call summary_variable('ext',iosumexter,nsubsteps,dtsph/dtextforce_min)
       call summary_variable('ext',iosumextet,nsubsteps,dtextforce_min,1.0/dtextforce_min)
    else
       call summary_variable('ext',iosumextr ,nsubsteps,dtsph/dtextforce_min)
       call summary_variable('ext',iosumextt ,nsubsteps,dtextforce_min,1.0/dtextforce_min)
    endif
 endif

end subroutine step_extern

!-----------------------------------------------------
!+
!  Check error in v^1 compared to the predicted v^*
!  in the leapfrog corrector step. If this is not
!  within some tolerance we iterate the corrector step
!+
!-----------------------------------------------------
subroutine check_velocity_error(errmax,v2mean,np,its,tolv,dt,timei,dterr,errmaxmean,converged)
 use io,         only:id,master,iprint,iverbose
#ifndef IND_TIMESTEPS
 use timestep,   only:dtcourant,dtforce,bignumber
#endif
 use mpiutils,   only:reduceall_mpi
 use io_summary, only:summary_variable,iosumtve,iosumtvv
 real,    intent(inout) :: errmax,v2mean,errmaxmean
 integer, intent(in)    :: np,its
 real,    intent(in)    :: tolv,dt,timei
 real,    intent(out)   :: dterr
 logical, intent(out)   :: converged
 real            :: errtol,vmean
#ifndef IND_TIMESTEPS
 real            :: dtf
#endif
 integer(kind=8) :: nptot
!
!  Check v^1 against the predicted velocity
!  this will only be different because of velocity-dependent forces
!  (i.e., viscosity). If these are not a small fraction of the total force
!  we need to take iterations in order to get this right in leapfrog.
!  Also, if this occurs, we take the timestep down to try to avoid the need
!  for iterations.
!
 nptot = reduceall_mpi('+',np)
 v2mean = reduceall_mpi('+',v2mean)
 errmax = reduceall_mpi('max',errmax)

 if (nptot > 0) then
    v2mean = v2mean/real(nptot)
 else
    v2mean = 0.
 endif
 if (v2mean > tiny(v2mean)) then
    errmax = errmax/sqrt(v2mean)
 else
    errmax = 0.
 endif
 errmaxmean = errmaxmean + errmax
 errtol = tolv
 if (tolv < 1.e2) then
#ifndef IND_TIMESTEPS
    dtf = min(dtcourant,dtforce)
    !--if errors are controlling the timestep
    if (dtf > dt .and. dtf < bignumber) then
       errtol = errtol*(dt/dtf)**2
    endif
    if (its==1) then
       if (errtol > tiny(errtol) .and. errmax > epsilon(errmax)) then ! avoid divide-by-zero
          dterr = dt*sqrt(errtol/errmax)
       endif
    endif
#endif
 endif
!
! if the error in the predicted velocity exceeds the tolerance, take iterations
!
! if (maxits > 1 .and. tolv < 1.e2) then
 if (tolv < 1.e2) then
    converged = (errmax < tolv)
    if (id==master .and. .not.converged) then
       vmean = sqrt(v2mean)
       call summary_variable('tolv',iosumtve,0,errmax)
       call summary_variable('tolv',iosumtvv,0,vmean)
    endif
    if (id==master .and.((iverbose >= 1.and.(.not.converged.or.its > 1)) .or. iverbose >= 2)) &
       write(iprint,"(a,i2,a,es10.3,a,es10.3,a)") &
            ' velocity-dependent force (tolv) iteration ',its,' errmax = ',errmax,' (vmean = ',sqrt(v2mean),')'
 else
    converged = .true.
 endif
 if (id==master .and. tolv > 1.e2 .and. errmax > 1.0d-2) &
   write(iprint,"(a,es10.3,a,es10.3,a,es10.3)") &
        ' velocity-dependent force (tolv) at time = ',timei,' with errmax = ',errmax,' and vmean = ',sqrt(v2mean)

end subroutine check_velocity_error

end module step_lf_global<|MERGE_RESOLUTION|>--- conflicted
+++ resolved
@@ -457,12 +457,7 @@
              ppred(:,i) = pxyzu(:,i)
 #else
              vpred(:,i) = vxyzu(:,i)
-<<<<<<< HEAD
-#endif
-             if (mhd) Bpred(:,i) = Bevol(:,i)
-=======
              if (mhd)          Bpred(:,i)  = Bevol(:,i)
->>>>>>> f872e4ae
              if (use_dustfrac) dustpred(i) = dustevol(i)
           endif
 #else
@@ -470,12 +465,7 @@
           ppred(:,i) = pxyzu(:,i)
 #else
           vpred(:,i) = vxyzu(:,i)
-<<<<<<< HEAD
-#endif
-          if (mhd) Bpred(:,i) = Bevol(:,i)
-=======
           if (mhd)          Bpred(:,i)  = Bevol(:,i)
->>>>>>> f872e4ae
           if (use_dustfrac) dustpred(i) = dustevol(i)
 !
 ! shift v back to the half step
