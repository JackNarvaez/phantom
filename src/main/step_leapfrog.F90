!--------------------------------------------------------------------------!
! The Phantom Smoothed Particle Hydrodynamics code, by Daniel Price et al. !
! Copyright (c) 2007-2019 The Authors (see AUTHORS)                        !
! See LICENCE file for usage and distribution conditions                   !
! http://phantomsph.bitbucket.io/                                          !
!--------------------------------------------------------------------------!
!+
!  MODULE: step_lf_global
!
!  DESCRIPTION:
!   Computes one (hydro) timestep
!
!   Change this subroutine to change the timestepping algorithm
!
!   This version uses a Velocity Verlet (leapfrog) integrator with
!   substepping (operator splitting) of external/sink particle forces,
!   following the Reversible RESPA algorithm of Tuckerman et al. 1992
!
!  REFERENCES:
!     Verlet (1967), Phys. Rev. 159, 98-103
!     Tuckerman, Berne & Martyna (1992), J. Chem. Phys. 97, 1990-2001
!
!  OWNER: Daniel Price
!
!  $Id$
!
!  RUNTIME PARAMETERS: None
!
!  DEPENDENCIES: bowen_dust, chem, coolfunc, damping, deriv, dim, eos,
!    externalforces, growth, io, io_summary, mpiutils, options, part,
!    ptmass, timestep, timestep_ind, timestep_sts
!+
!--------------------------------------------------------------------------
module step_lf_global
 use dim,  only:maxp,maxvxyzu,maxBevol
 use part, only:vpred,Bpred,dustpred,ppred
 use timestep_ind, only:maxbins,itdt,ithdt,itdt1,ittwas
 implicit none
 character(len=80), parameter, public :: &  ! module version
    modid="$Id$"
 real               :: ibin_dts(4,0:maxbins)

contains

!------------------------------------------------------------
!+
!  initialisation routine necessary for individual timesteps
!+
!------------------------------------------------------------
subroutine init_step(npart,time,dtmax)
#ifdef IND_TIMESTEPS
 use timestep_ind, only:get_dt
 use part,         only:ibin,twas
#endif
 integer, intent(in) :: npart
 real,    intent(in) :: time,dtmax
#ifdef IND_TIMESTEPS
 integer             :: i
!
! twas is set so that at start of step we predict
! forwards to half of current timestep
!
 !$omp parallel do schedule(static) private(i)
 do i=1,npart
    twas(i) = time + 0.5*get_dt(dtmax,ibin(i))
 enddo
 !
 ! For each ibin option, calculate dt, dt/2, 1/dt and twas
 do i=0,maxbins
    ibin_dts(itdt,  i) = get_dt(dtmax,int(i,kind=1))
    ibin_dts(ithdt, i) = 0.5*ibin_dts(itdt,i)
    ibin_dts(itdt1, i) = 1.0/ibin_dts(itdt,i)
    ibin_dts(ittwas,i) = time + 0.5*get_dt(dtmax,int(i,kind=1))
 enddo
#endif

end subroutine init_step

!------------------------------------------------------------
!+
!  main timestepping routine
!+
!------------------------------------------------------------
subroutine step(npart,nactive,t,dtsph,dtextforce,dtnew)
 use dim,            only:maxp,ndivcurlv,maxvxyzu,maxptmass,maxalpha,nalpha,h2chemistry,use_dustgrowth,gr
 use io,             only:iprint,fatal,iverbose,id,master,warning
 use options,        only:idamp,iexternalforce,icooling,use_dustfrac
 use part,           only:xyzh,vxyzu,fxyzu,fext,divcurlv,divcurlB,Bevol,dBevol, &
                          isdead_or_accreted,rhoh,dhdrho,&
                          iphase,iamtype,massoftype,maxphase,igas,idust,mhd,maxBevol,&
                          iboundary,get_ntypes,npartoftype,&
                          dustfrac,dustevol,ddustevol,temperature,alphaind,nptmass,store_temperature,&
                          dustprop,ddustprop,dustproppred,ndustsmall,pxyzu,dens,metrics,metricderivs
 use eos,            only:get_spsound
 use options,        only:avdecayconst,alpha,ieos,alphamax
 use deriv,          only:derivs
 use timestep,       only:dterr,bignumber,tolv
 use mpiutils,       only:reduceall_mpi
 use part,           only:nptmass,xyzmh_ptmass,vxyz_ptmass,fxyz_ptmass,ibin_wake
 use io_summary,     only:summary_printout,summary_variable,iosumtvi,iowake
 use coolfunc,       only:energ_coolfunc
#ifdef IND_TIMESTEPS
 use timestep,       only:dtmax,dtmax_ifactor,dtdiff
 use timestep_ind,   only:get_dt,nbinmax,decrease_dtmax,ibinnow
 use timestep_sts,   only:sts_get_dtau_next,use_sts,ibin_sts,sts_it_n
 use part,           only:ibin,ibin_old,twas,iactive
#endif
<<<<<<< HEAD
#ifdef GR
 use metric_tools,   only:imet_minkowski,imetric
 use cons2prim,      only:cons2primall
 use extern_gr,      only:get_grforce_all
#endif
#ifdef DUSTGROWTH
 use growth,         only:check_dustprop
#endif
 use timing,         only:increment_timer,get_timings
 use derivutils,     only:timer_extf
=======
 use growth,         only:check_dustprop
>>>>>>> e6f77e03
 integer, intent(inout) :: npart
 integer, intent(in)    :: nactive
 real,    intent(in)    :: t,dtsph
 real,    intent(inout) :: dtextforce
 real,    intent(out)   :: dtnew
 integer            :: i,its,np,ntypes,itype,nwake,ialphaloc
 real               :: timei,erri,errmax,v2i,errmaxmean
 real               :: vxi,vyi,vzi,eni,vxoldi,vyoldi,vzoldi,hdtsph,pmassi
 real               :: alphaloci,divvdti,source,tdecay1,hi,rhoi,ddenom,spsoundi
 real               :: v2mean,hdti
 real(kind=4)       :: t1,t2,tcpu1,tcpu2
 real               :: pxi,pyi,pzi,p2i,p2mean
#ifdef IND_TIMESTEPS
 real               :: dtsph_next,dti,time_now
#ifdef MPI
 logical, parameter :: allow_waking = .false.
#else
 logical, parameter :: allow_waking = .true.
#endif
#else
 integer(kind=1), parameter :: nbinmax = 0
#endif
 integer, parameter :: maxits = 30
 logical            :: converged,store_itype
!
! set initial quantities
!
 timei  = t
 hdtsph = 0.5*dtsph
 dterr  = bignumber

! determine twas for each ibin
#ifdef IND_TIMESTEPS
 if (sts_it_n) then
    time_now = timei + dtsph
    do i=0,maxbins
       ibin_dts(ittwas,i) = (int(time_now*ibin_dts(itdt1,i),kind=8) + 0.5)*ibin_dts(itdt,i)
    enddo
 endif
#endif

!--------------------------------------
! velocity predictor step, using dtsph
!--------------------------------------
 itype   = igas
 ntypes  = get_ntypes(npartoftype)
 pmassi  = massoftype(itype)
 store_itype = (maxphase==maxp .and. ntypes > 1)
 ialphaloc = 2

 !$omp parallel do default(none) &
 !$omp shared(npart,xyzh,vxyzu,fxyzu,iphase,hdtsph,store_itype) &
 !$omp shared(pxyzu) &
 !$omp shared(Bevol,dBevol,dustevol,ddustevol,use_dustfrac) &
 !$omp shared(dustprop,ddustprop,dustproppred) &
#ifdef IND_TIMESTEPS
 !$omp shared(ibin,ibin_old,twas,timei) &
#endif
 !$omp firstprivate(itype) &
 !$omp private(i,hdti)
 predictor: do i=1,npart
    if (.not.isdead_or_accreted(xyzh(4,i))) then
#ifdef IND_TIMESTEPS
       if (iactive(iphase(i))) ibin_old(i) = ibin(i) ! only required for ibin_neigh in force.F90
       !
       !--synchronise all particles to their half timesteps
       !
       hdti = twas(i) - timei
#else
       hdti = hdtsph
#endif
       if (store_itype) itype = iamtype(iphase(i))
       if (itype==iboundary) cycle predictor

       !
       ! predict v and u to the half step with "slow" forces
       !
       if (gr) then
          pxyzu(:,i) = pxyzu(:,i) + hdti*fxyzu(:,i)
       else
          vxyzu(:,i) = vxyzu(:,i) + hdti*fxyzu(:,i)
       endif

       if (itype==idust .and. use_dustgrowth) then
          dustprop(:,i) = dustprop(:,i) + hdti*ddustprop(:,i)
       endif
       if (itype==igas) then
          if (mhd)          Bevol(:,i)    = Bevol(:,i)        + hdti*dBevol(:,i)
          if (use_dustfrac) dustevol(:,i) = abs(dustevol(:,i) + hdti*ddustevol(:,i))
       endif
    endif
 enddo predictor
 !omp end parallel do
 if (use_dustgrowth) call check_dustprop(npart,dustprop(1,:))

!----------------------------------------------------------------------
! substepping with external and sink particle forces, using dtextforce
! accretion onto sinks/potentials also happens during substepping
!----------------------------------------------------------------------
 call get_timings(t1,tcpu1)
#ifdef GR
 if ((iexternalforce > 0 .and. imetric /= imet_minkowski) .or. idamp > 0) then
    call cons2primall(npart,xyzh,metrics,pxyzu,vxyzu,dens)
    call get_grforce_all(npart,xyzh,metrics,metricderivs,vxyzu,dens,fext,dtextforce)
    call step_extern_gr(npart,ntypes,dtsph,dtextforce,xyzh,vxyzu,pxyzu,dens,metrics,metricderivs,fext,t)
 else
    call step_extern_sph_gr(dtsph,npart,xyzh,vxyzu,dens,pxyzu,metrics)
 endif

#else
 if (nptmass > 0 .or. iexternalforce > 0 .or. (h2chemistry .and. icooling > 0) .or. idamp > 0) then
    call step_extern(npart,ntypes,dtsph,dtextforce,xyzh,vxyzu,fext,t, &
                     nptmass,xyzmh_ptmass,vxyz_ptmass,fxyz_ptmass,nbinmax,ibin_wake)
 else
    call step_extern_sph(dtsph,npart,xyzh,vxyzu)
 endif
#endif
 call get_timings(t2,tcpu2)
 call increment_timer(timer_extf,t2-t1,tcpu2-tcpu1)

 timei = timei + dtsph
!----------------------------------------------------
! interpolation of SPH quantities needed in the SPH
! force evaluations, using dtsph
!----------------------------------------------------
!$omp parallel do default(none) schedule(guided,1) &
!$omp shared(maxp,maxphase,maxalpha) &
!$omp shared(xyzh,vxyzu,vpred,fxyzu,divcurlv,npart,store_itype) &
!$omp shared(pxyzu,ppred) &
!$omp shared(Bevol,dBevol,Bpred,dtsph,massoftype,iphase) &
!$omp shared(dustevol,ddustprop,dustprop,dustproppred,dustfrac,ddustevol,dustpred,use_dustfrac) &
!$omp shared(alphaind,ieos,alphamax,ndustsmall,ialphaloc) &
!$omp shared(temperature) &
#ifdef IND_TIMESTEPS
!$omp shared(twas,timei) &
#endif
!$omp private(hi,rhoi,tdecay1,source,ddenom,hdti) &
!$omp private(i,spsoundi,alphaloci,divvdti) &
!$omp firstprivate(pmassi,itype,avdecayconst,alpha)
 predict_sph: do i=1,npart
    if (.not.isdead_or_accreted(xyzh(4,i))) then
       if (store_itype) then
          itype = iamtype(iphase(i))
          pmassi = massoftype(itype)
          if (itype==iboundary) then

             if (gr) then
                ppred(:,i) = pxyzu(:,i)
             else
                vpred(:,i) = vxyzu(:,i)
             endif

             if (mhd)          Bpred(:,i)  = Bevol (:,i)
             if (use_dustgrowth) dustproppred(:,i) = dustprop(:,i)
             if (use_dustfrac) dustpred(:,i) = dustevol(:,i)
             cycle predict_sph
          endif
       endif
       !
       ! make prediction for h
       !
       if (ndivcurlv >= 1) then
          xyzh(4,i) = xyzh(4,i) - dtsph*dhdrho(xyzh(4,i),pmassi)*rhoh(xyzh(4,i),pmassi)*divcurlv(1,i)
       endif
       !
       ! make a prediction for v and u to the full step for use in the
       ! force evaluation. These have already been updated to the
       ! half step, so only need a half step (0.5*dtsph) here
       !
#ifdef IND_TIMESTEPS
       hdti = timei - twas(i)   ! interpolate to end time
#else
       hdti = 0.5*dtsph
#endif

       if (gr) then
          ppred(:,i) = pxyzu(:,i) + hdti*fxyzu(:,i)
       else
          vpred(:,i) = vxyzu(:,i) + hdti*fxyzu(:,i)
       endif

       if (use_dustgrowth .and. itype==idust) then
          dustproppred(:,i) = dustprop(:,i) + hdti*ddustprop(:,i)
       endif
       if (itype==igas) then
          if (mhd) Bpred(:,i) = Bevol (:,i) + hdti*dBevol(:,i)
          if (use_dustfrac) then
             rhoi          = rhoh(xyzh(4,i),pmassi)
             dustpred(:,i) = dustevol(:,i) + hdti*ddustevol(:,i)
!------------------------------------------------
!--sqrt(rho*epsilon) method
!             dustfrac(1:ndustsmall,i) = min(dustpred(:,i)**2/rhoi,1.) ! dustevol = sqrt(rho*eps)
!------------------------------------------------
!--sqrt(epsilon/1-epsilon) method (Ballabio et al. 2018)
             dustfrac(1:ndustsmall,i) = dustpred(:,i)**2/(1.+dustpred(:,i)**2)
!------------------------------------------------
!--asin(sqrt(epsilon)) method
!             dustfrac(1:ndustsmall,i) = sin(dustpred(:,i))**2
!------------------------------------------------
          endif
       endif
       !
       ! viscosity switch ONLY (conductivity and resistivity do not use MM97-style switches)
       !
       if (maxalpha==maxp) then
          hi   = xyzh(4,i)
          rhoi = rhoh(hi,pmassi)
          if (store_temperature) then
             spsoundi = get_spsound(ieos,xyzh(:,i),rhoi,vpred(:,i),temperature(i))
          else
             spsoundi = get_spsound(ieos,xyzh(:,i),rhoi,vpred(:,i))
          endif
          tdecay1  = avdecayconst*spsoundi/hi
          ddenom   = 1./(1. + dtsph*tdecay1) ! implicit integration for decay term
          if (nalpha >= 2) then
             ! Cullen and Dehnen (2010) switch
             alphaloci = alphaind(ialphaloc,i)
             if (alphaind(1,i) < alphaloci) then
                alphaind(1,i) = real(alphaloci,kind=kind(alphaind))
             else
                alphaind(1,i) = real((alphaind(1,i) + dtsph*alphaloci*tdecay1)*ddenom,kind=kind(alphaind))
             endif
          else
             if (ndivcurlv < 1) call fatal('step','alphaind used but divv not stored')
             ! MM97
             source = max(0.0_4,-divcurlv(1,i))
             alphaind(1,i) = real(min((alphaind(1,i) + dtsph*(source + alpha*tdecay1))*ddenom,alphamax),kind=kind(alphaind))
          endif
       endif
    endif
 enddo predict_sph
 !$omp end parallel do
 if (use_dustgrowth) call check_dustprop(npart,dustproppred(1,:))

!
! recalculate all SPH forces, and new timestep
!
 if ((iexternalforce /= 0 .or. nptmass > 0) .and. id==master .and. iverbose >= 2) &
   write(iprint,"(a,f14.6,/)") '> full step            : t=',timei

 if (npart > 0) then
    if (gr) vpred = vxyzu ! Need primitive utherm as a guess in cons2prim
    call derivs(1,npart,nactive,xyzh,vpred,fxyzu,fext,divcurlv,&
                divcurlB,Bpred,dBevol,dustproppred,ddustprop,dustfrac,ddustevol,temperature,timei,dtsph,dtnew,&
                ppred,dens,metrics)
    if (gr) vxyzu = vpred ! May need primitive variables elsewhere?
 endif
!
! if using super-timestepping, determine what dt will be used on the next loop
!
#ifdef IND_TIMESTEPS
 if ( use_sts ) call sts_get_dtau_next(dtsph_next,dtsph,dtmax,dtdiff,nbinmax)
 if (dtmax_ifactor /=0 .and. sts_it_n) then
    call decrease_dtmax(npart,maxbins,timei-dtsph,dtmax_ifactor,dtmax,ibin,ibin_wake,ibin_sts,ibin_dts)
 endif
#endif
!
!-------------------------------------------------------------------------
!  leapfrog corrector step: most of the time we should not need to take
!  any extra iterations, but to be reversible for velocity-dependent
!  forces we must iterate until velocities agree.
!-------------------------------------------------------------------------
 its        = 0
 converged  = .false.
 errmaxmean = 0.0
 iterations: do while (its < maxits .and. .not.converged)
    its     = its + 1
    errmax  = 0.
    v2mean  = 0.
    p2mean  = 0.
    np      = 0
    itype   = igas
    pmassi  = massoftype(igas)
    ntypes  = get_ntypes(npartoftype)
    store_itype = (maxphase==maxp .and. ntypes > 1)
    nwake   = 0
!$omp parallel default(none) &
!$omp shared(xyzh,vxyzu,vpred,fxyzu,npart,hdtsph,store_itype) &
!$omp shared(pxyzu,ppred) &
!$omp shared(Bevol,dBevol,iphase,its) &
!$omp shared(dustevol,ddustevol,use_dustfrac) &
!$omp shared(dustprop,ddustprop,dustproppred) &
!$omp shared(xyzmh_ptmass,vxyz_ptmass,fxyz_ptmass,nptmass,massoftype) &
!$omp shared(dtsph,icooling) &
#ifdef IND_TIMESTEPS
!$omp shared(ibin,ibin_old,ibin_sts,twas,timei,use_sts,dtsph_next,ibin_wake,sts_it_n) &
!$omp shared(ibin_dts,nbinmax,ibinnow) &
!$omp private(dti,hdti) &
#endif
!$omp private(i,vxi,vyi,vzi,vxoldi,vyoldi,vzoldi) &
!$omp private(pxi,pyi,pzi,p2i) &
!$omp private(erri,v2i,eni) &
!$omp reduction(max:errmax) &
!$omp reduction(+:np,v2mean,p2mean,nwake) &
!$omp firstprivate(pmassi,itype)
!$omp do
    corrector: do i=1,npart
       if (.not.isdead_or_accreted(xyzh(4,i))) then
          if (store_itype) itype = iamtype(iphase(i))
          if (itype==iboundary) cycle corrector
#ifdef IND_TIMESTEPS
          !
          !--update active particles
          !
          if (iactive(iphase(i))) then
             ibin_wake(i) = 0       ! cannot wake active particles
             hdti = timei - twas(i) ! = 0.5*get_dt(dtmax,ibin_old(i)) if .not.use_sts & dtmax has not changed & particle was not just woken up
             if (use_sts) then
                if (ibin(i) < ibin_sts(i)) ibin(i) = min(ibin_sts(i), nbinmax ) ! increase ibin if needed for super timestepping
                if (.not.sts_it_n .or. (sts_it_n .and. ibin_sts(i) > ibin(i))) then
                   dti = hdti + 0.5*dtsph_next
                else
                   dti = hdti + ibin_dts(ithdt,ibin(i))
                endif
             else
                dti = hdti + ibin_dts(ithdt,ibin(i))
             endif

             if (gr) then
                pxyzu(:,i) = pxyzu(:,i) + dti*fxyzu(:,i)
             else
                vxyzu(:,i) = vxyzu(:,i) + dti*fxyzu(:,i)
             endif

             if (use_dustgrowth .and. itype==idust) dustprop(:,i) = dustprop(:,i) + dti*ddustprop(:,i)
             if (itype==igas) then
                if (mhd)          Bevol(:,i)    = Bevol(:,i)    + dti*dBevol(:,i)
                if (use_dustfrac) dustevol(:,i) = dustevol(:,i) + dti*ddustevol(:,i)
             endif
             twas(i) = twas(i) + dti
          endif
          !
          !--synchronise all particles
          !
          hdti = timei - twas(i)

          if (gr) then
             pxyzu(:,i) = pxyzu(:,i) + hdti*fxyzu(:,i)
          else
             vxyzu(:,i) = vxyzu(:,i) + hdti*fxyzu(:,i)
          endif
          if (itype==idust .and. use_dustgrowth) dustprop(:,i) = dustprop(:,i) + hdti*ddustprop(:,i)
          if (itype==igas) then
             if (mhd)          Bevol(:,i)  = Bevol(:,i)  + hdti*dBevol(:,i)
             if (use_dustfrac) dustevol(:,i) = dustevol(:,i) + hdti*ddustevol(:,i)
          endif
          !
          !--Wake inactive particles for next step, if required
          !
          if (sts_it_n .and. ibin_wake(i) > ibin(i) .and. allow_waking) then
             ibin_wake(i) = min(int(nbinmax,kind=1),ibin_wake(i))
             nwake        = nwake + 1
             twas(i)      = ibin_dts(ittwas,ibin_wake(i))
             ibin(i)      = ibin_wake(i)
             ibin_wake(i) = 0 ! reset flag
          endif
#else
          !
          ! For velocity-dependent forces compare the new v
          ! with the predicted v used in the force evaluation.
          ! Determine whether or not we need to iterate.
          !

          if (gr) then
             pxi = pxyzu(1,i) + hdtsph*fxyzu(1,i)
             pyi = pxyzu(2,i) + hdtsph*fxyzu(2,i)
             pzi = pxyzu(3,i) + hdtsph*fxyzu(3,i)
             eni = pxyzu(4,i) + hdtsph*fxyzu(4,i)

             erri = (pxi - ppred(1,i))**2 + (pyi - ppred(2,i))**2 + (pzi - ppred(3,i))**2
             errmax = max(errmax,erri)

             p2i = pxi*pxi + pyi*pyi + pzi*pzi
             p2mean = p2mean + p2i
             np = np + 1

             pxyzu(1,i) = pxi
             pxyzu(2,i) = pyi
             pxyzu(3,i) = pzi
             pxyzu(4,i) = eni
          else
             vxi = vxyzu(1,i) + hdtsph*fxyzu(1,i)
             vyi = vxyzu(2,i) + hdtsph*fxyzu(2,i)
             vzi = vxyzu(3,i) + hdtsph*fxyzu(3,i)
             if (maxvxyzu >= 4) eni = vxyzu(4,i) + hdtsph*fxyzu(4,i)

             erri = (vxi - vpred(1,i))**2 + (vyi - vpred(2,i))**2 + (vzi - vpred(3,i))**2
             !if (erri > errmax) print*,id,' errmax = ',erri,' part ',i,vxi,vxoldi,vyi,vyoldi,vzi,vzoldi
             errmax = max(errmax,erri)

             v2i    = vxi*vxi + vyi*vyi + vzi*vzi
             v2mean = v2mean + v2i
             np     = np + 1

             vxyzu(1,i) = vxi
             vxyzu(2,i) = vyi
             vxyzu(3,i) = vzi
             !--this is the energy equation if non-isothermal
             if (maxvxyzu >= 4) then
                vxyzu(4,i) = eni
                if (icooling==3) call energ_coolfunc(vxyzu(4,i),rhoh(xyzh(4,i),massoftype(itype)),dtsph,v2i)
             endif
          endif

          if (itype==idust .and. use_dustgrowth) dustprop(:,i) = dustprop(:,i) + hdtsph*ddustprop(:,i)
          if (itype==igas) then
             !
             ! corrector step for magnetic field and dust
             !
             if (mhd)          Bevol(:,i)  = Bevol(:,i)  + hdtsph*dBevol(:,i)
             if (use_dustfrac) dustevol(:,i) = dustevol(:,i) + hdtsph*ddustevol(:,i)
          endif
#endif
       endif
    enddo corrector
!$omp enddo
!$omp end parallel
<<<<<<< HEAD

    if (gr) then
       call check_velocity_error(errmax,p2mean,np,its,tolv,dtsph,timei,idamp,dterr,errmaxmean,converged)
    else
       call check_velocity_error(errmax,v2mean,np,its,tolv,dtsph,timei,idamp,dterr,errmaxmean,converged)
    endif
=======
    if (use_dustgrowth) call check_dustprop(npart,dustprop(1,:))

    call check_velocity_error(errmax,v2mean,np,its,tolv,dtsph,timei,idamp,dterr,errmaxmean,converged)
>>>>>>> e6f77e03

    if (.not.converged .and. npart > 0) then
       !$omp parallel do private(i) schedule(static)
       do i=1,npart
          if (store_itype) itype = iamtype(iphase(i))
#ifdef IND_TIMESTEPS
          if (iactive(iphase(i))) then

             if (gr) then
                ppred(:,i) = pxyzu(:,i)
             else
                vpred(:,i) = vxyzu(:,i)
             endif
             if (use_dustgrowth) dustproppred(:,i) = dustprop(:,i)
             if (mhd)          Bpred(:,i)  = Bevol(:,i)
             if (use_dustfrac) dustpred(:,i) = dustevol(:,i)
          endif
#else
          if (gr) then
             ppred(:,i) = pxyzu(:,i)
          else
             vpred(:,i) = vxyzu(:,i)
          endif
          if (use_dustgrowth) dustproppred(:,i) = dustprop(:,i)
          if (mhd)          Bpred(:,i)  = Bevol(:,i)
          if (use_dustfrac) dustpred(:,i) = dustevol(:,i)
!
! shift v back to the half step
!
          if (gr) then
             pxyzu(:,i) = pxyzu(:,i) - hdtsph*fxyzu(:,i)
          else
             vxyzu(:,i) = vxyzu(:,i) - hdtsph*fxyzu(:,i)
          endif
          if (itype==idust .and. use_dustgrowth) dustprop(:,i) = dustprop(:,i) - hdtsph*ddustprop(:,i)
          if (itype==igas) then
             if (mhd)          Bevol(:,i)  = Bevol(:,i)  - hdtsph*dBevol(:,i)
             if (use_dustfrac) dustevol(:,i) = dustevol(:,i) - hdtsph*ddustevol(:,i)
          endif
#endif
       enddo
       !$omp end parallel do

       call check_dustprop(npart,dustprop(1,:))

!
!   get new force using updated velocity: no need to recalculate density etc.
!

       if (gr) vpred = vxyzu ! Need primitive utherm as a guess in cons2prim
       call derivs(2,npart,nactive,xyzh,vpred,fxyzu,fext,divcurlv,divcurlB, &
                     Bpred,dBevol,dustproppred,ddustprop,dustfrac,ddustevol,&
                     temperature,timei,dtsph,dtnew,ppred,dens,metrics)
       if (gr) vxyzu = vpred ! May need primitive variables elsewhere?
    endif
 enddo iterations
 ! Summary statements & crash if velocity is not converged
 if (nwake > 1) call summary_variable('wake',iowake,  0,real(nwake))
 if (its   > 1) call summary_variable('tolv',iosumtvi,0,real(its)  )
 if (maxits > 1 .and. its >= maxits) then
    call summary_printout(iprint,nptmass)
    call fatal('step','VELOCITY ITERATIONS NOT CONVERGED!!')
 endif

#ifdef GR
 call cons2primall(npart,xyzh,metrics,pxyzu,vxyzu,dens)
#endif

 return
end subroutine step

#ifdef GR
subroutine step_extern_sph_gr(dt,npart,xyzh,vxyzu,dens,pxyzu,metrics)
 use part,            only:isdead_or_accreted,igas,massoftype,rhoh
 use cons2primsolver, only:conservative2primitive,ien_entropy
 use eos,             only:ieos,equationofstate,gamma
 use io,              only:warning
 use metric_tools,    only:pack_metric
 use timestep,        only:xtol
 real,    intent(in)    :: dt
 integer, intent(in)    :: npart
 real,    intent(inout) :: xyzh(:,:),dens(:),metrics(:,:,:,:)
 real,    intent(in)    :: pxyzu(:,:)
 real,    intent(out)   :: vxyzu(:,:)
 integer, parameter :: nitermax = 50
 integer :: i,niter,ierr
 real    :: xpred(1:3),vold(1:3),diff
 logical :: converged
 real    :: pondensi,spsoundi,rhoi,pri

 !$omp parallel do default(none) &
 !$omp shared(npart,xyzh,vxyzu,dens,dt,xtol) &
 !$omp shared(pxyzu,metrics,ieos,gamma,massoftype) &
 !$omp private(i,niter,diff,xpred,vold,converged,ierr) &
 !$omp private(spsoundi,pondensi,pri,rhoi)
 do i=1,npart
    if (.not.isdead_or_accreted(xyzh(4,i))) then

       !-- Compute pressure for the first guess in cons2prim
       call equationofstate(ieos,pondensi,spsoundi,dens(i),xyzh(1,i),xyzh(2,i),xyzh(3,i),vxyzu(4,i))
       pri  = pondensi*dens(i)
       rhoi = rhoh(xyzh(4,i),massoftype(igas))
       call conservative2primitive(xyzh(1:3,i),metrics(:,:,:,i),vxyzu(1:3,i),dens(i),vxyzu(4,i),pri,rhoi,&
                                   pxyzu(1:3,i),pxyzu(4,i),ierr,ien_entropy,gamma)
       if (ierr > 0) call warning('cons2primsolver [in step_extern_sph_gr (a)]','enthalpy did not converge',i=i)
       !
       ! main position update
       !
       xpred = xyzh(1:3,i) + dt*vxyzu(1:3,i)
       vold  = vxyzu(1:3,i)
       converged = .false.
       niter = 0
       do while (.not. converged .and. niter<=nitermax)
          niter = niter + 1
          call conservative2primitive(xyzh(1:3,i),metrics(:,:,:,i),vxyzu(1:3,i),dens(i),vxyzu(4,i),pri,rhoi,&
                                      pxyzu(1:3,i),pxyzu(4,i),ierr,ien_entropy,gamma)
          if (ierr > 0) call warning('cons2primsolver [in step_extern_sph_gr (b)]','enthalpy did not converge',i=i)
          xyzh(1:3,i) = xpred + 0.5*dt*(vxyzu(1:3,i)-vold)
          diff = maxval(abs(xyzh(1:3,i)-xpred)/xpred)
          if (diff < xtol) converged = .true.
          ! UPDATE METRIC HERE
          call pack_metric(xyzh(1:3,i),metrics(:,:,:,i))
       enddo
       if (niter > nitermax) call warning('step_extern_sph_gr','Reached max number of x iterations. x_err ',val=diff)

    endif
 enddo
 !$omp end parallel do

end subroutine step_extern_sph_gr

subroutine step_extern_gr(npart,ntypes,dtsph,dtextforce,xyzh,vxyzu,pxyzu,dens,metrics,metricderivs,fext,time)
 use dim,            only:maxptmass,maxp,maxvxyzu
 use io,             only:iverbose,id,master,iprint,warning
 use externalforces, only:externalforce,accrete_particles,update_externalforce
 use options,        only:iexternalforce,idamp
 use part,           only:maxphase,isdead_or_accreted,iboundary,igas,iphase,iamtype,massoftype,rhoh
 use io_summary,     only:summary_variable,iosumextsr,iosumextst,iosumexter,iosumextet,iosumextr,iosumextt, &
                          summary_accrete,summary_accrete_fail
 use timestep,       only:bignumber,C_force,xtol,ptol
 use eos,            only:equationofstate,ieos,gamma
 use cons2primsolver,only:conservative2primitive,ien_entropy
 use extern_gr,      only:get_grforce
 use metric_tools,   only:pack_metric,pack_metricderivs
 use damping,        only:calc_damp,apply_damp
 integer, intent(in)    :: npart,ntypes
 real,    intent(in)    :: dtsph,time
 real,    intent(inout) :: dtextforce
 real,    intent(inout) :: xyzh(:,:),vxyzu(:,:),fext(:,:),pxyzu(:,:),dens(:),metrics(:,:,:,:),metricderivs(:,:,:,:)
 integer :: i,itype,nsubsteps,naccreted,its,ierr
 real    :: timei,t_end_step,hdt,pmassi
 real    :: dt,dtf,dtextforcenew,dtextforce_min
 real    :: pri,spsoundi,pondensi
 real, save :: pprev(3),xyz_prev(3),fstar(3),vxyz_star(3),xyz(3),pxyz(3),vxyz(3),fexti(3)
!$omp threadprivate(pprev,xyz_prev,fstar,vxyz_star,xyz,pxyz,vxyz,fexti)
 real    :: x_err,pmom_err,accretedmass,damp_fac
 ! real, save :: dmdt = 0.
 logical :: last_step,done,converged,accreted
 integer, parameter :: itsmax = 50
 integer :: pitsmax,xitsmax
 real    :: perrmax,xerrmax
 real :: rhoi,hi,eni,uui,densi

 pitsmax = 0
 xitsmax = 0
 perrmax = 0.
 xerrmax = 0.

!
! determine whether or not to use substepping
!
 if ((iexternalforce > 0) .and. dtextforce < dtsph) then
    dt = dtextforce
    last_step = .false.
 else
    dt = dtsph
    last_step = .true.
 endif

 timei = time
 itype          = igas
 pmassi         = massoftype(igas)
 t_end_step     = timei + dtsph
 nsubsteps      = 0
 dtextforce_min = huge(dt)
 done           = .false.

 substeps: do while (timei <= t_end_step .and. .not.done)
    hdt           = 0.5*dt
    timei         = timei + dt
    nsubsteps     = nsubsteps + 1
    dtextforcenew = bignumber

    call calc_damp(time, damp_fac, idamp)

    if (.not.last_step .and. iverbose > 1 .and. id==master) then
       write(iprint,"(a,f14.6)") '> external forces only : t=',timei
    endif

    !---------------------------
    ! predictor during substeps
    !---------------------------
    !
    ! predictor step for external forces, also recompute external forces
    !
    !$omp parallel default(none) &
    !$omp shared(npart,xyzh,vxyzu,fext,iphase,ntypes,massoftype) &
    !$omp shared(maxphase,maxp) &
    !$omp shared(dt,hdt,xtol,ptol) &
    !$omp shared(ieos,gamma,pxyzu,dens,metrics,metricderivs) &
    !$omp private(i,its,pondensi,spsoundi,rhoi,hi,eni,uui,densi) &
    !$omp private(converged,pmom_err,x_err,pri,ierr) &
    !$omp firstprivate(pmassi,itype) &
    !$omp reduction(max:xitsmax,pitsmax,perrmax,xerrmax) &
    !$omp reduction(min:dtextforcenew)
    !$omp do
    predictor: do i=1,npart
       xyz(1) = xyzh(1,i)
       xyz(2) = xyzh(2,i)
       xyz(3) = xyzh(3,i)
       hi = xyzh(4,i)
       if (.not.isdead_or_accreted(hi)) then
          if (ntypes > 1 .and. maxphase==maxp) then
             itype = iamtype(iphase(i))
             pmassi = massoftype(itype)
          endif

          its       = 0
          converged = .false.
          !
          ! make local copies of array quantities
          !
          pxyz(1:3) = pxyzu(1:3,i)
          eni       = pxyzu(4,i)
          vxyz(1:3) = vxyzu(1:3,i)
          uui       = vxyzu(4,i)
          fexti     = fext(:,i)
          densi     = dens(i)

          pxyz      = pxyz + hdt*fexti

          !-- Compute pressure for the first guess in cons2prim
          call equationofstate(ieos,pondensi,spsoundi,densi,xyz(1),xyz(2),xyz(3),uui)
          pri  = pondensi*densi
          rhoi = rhoh(hi,massoftype(igas))

! Note: grforce needs derivatives of the metric, which do not change between pmom iterations
          pmom_iterations: do while (its <= itsmax .and. .not. converged)
             its   = its + 1
             pprev = pxyz
             call conservative2primitive(xyz,metrics(:,:,:,i),vxyz,densi,uui,pri,rhoi,&
                                         pxyz,eni,ierr,ien_entropy,gamma)
             if (ierr > 0) call warning('cons2primsolver [in step_extern_gr (a)]','enthalpy did not converge',i=i)
             call get_grforce(xyzh(:,i),metrics(:,:,:,i),metricderivs(:,:,:,i),vxyz,densi,uui,pri,fstar)
             pxyz = pprev + hdt*(fstar - fexti)
             pmom_err = maxval(abs(pxyz - pprev))
             if (pmom_err < ptol) converged = .true.
             fexti = fstar
          enddo pmom_iterations
          if (its > itsmax ) call warning('step_extern_gr','Reached max number of pmom iterations. pmom_err ',val=pmom_err)
          pitsmax = max(its,pitsmax)
          perrmax = max(pmom_err,perrmax)

          call conservative2primitive(xyz,metrics(:,:,:,i),vxyz,densi,uui,pri,rhoi,&
                                      pxyz,eni,ierr,ien_entropy,gamma)
          if (ierr > 0) call warning('cons2primsolver [in step_extern_gr (b)]','enthalpy did not converge',i=i)
          xyz = xyz + dt*vxyz
          call pack_metric(xyz,metrics(:,:,:,i))

          its        = 0
          converged  = .false.
          vxyz_star = vxyz
! Note: since particle positions change between iterations the metric and its derivatives need to be updated.
!       cons2prim does not require derivatives of the metric, so those can updated once the iterations
!       are complete, in order to reduce the number of computations.
          xyz_iterations: do while (its <= itsmax .and. .not. converged)
             its         = its+1
             xyz_prev    = xyz
             call conservative2primitive(xyz,metrics(:,:,:,i),vxyz_star,densi,uui,pri,rhoi,&
                                         pxyz,eni,ierr,ien_entropy,gamma)
             if (ierr > 0) call warning('cons2primsolver [in step_extern_gr (c)]','enthalpy did not converge',i=i)
             xyz  = xyz_prev + hdt*(vxyz_star - vxyz)
             x_err = maxval(abs(xyz-xyz_prev))
             if (x_err < xtol) converged = .true.
             vxyz = vxyz_star
             ! UPDATE METRIC HERE
             call pack_metric(xyz,metrics(:,:,:,i))
          enddo xyz_iterations
          call pack_metricderivs(xyz,metricderivs(:,:,:,i))
          if (its > itsmax ) call warning('step_extern_gr','Reached max number of x iterations. x_err ',val=x_err)
          xitsmax = max(its,xitsmax)
          xerrmax = max(x_err,xerrmax)

          ! re-pack arrays back where they belong
          xyzh(1:3,i) = xyz(1:3)
          pxyzu(1:3,i) = pxyz(1:3)
          vxyzu(1:3,i) = vxyz(1:3)
          vxyzu(4,i) = uui
          fext(:,i)  = fexti
          dens(i) = densi

          ! Skip remainder of update if boundary particle; note that fext==0 for these particles
          if (itype==iboundary) cycle predictor
       endif
    enddo predictor
    !$omp enddo
    !$omp end parallel

    if (iverbose >= 2 .and. id==master) then
       write(iprint,*)                '------ Iterations summary: -------------------------------'
       write(iprint,"(a,i2,a,f14.6)") 'Most pmom iterations = ',pitsmax,' | max error = ',perrmax
       write(iprint,"(a,i2,a,f14.6)") 'Most xyz  iterations = ',xitsmax,' | max error = ',xerrmax
       write(iprint,*)
    endif

    !
    ! corrector step on gas particles (also accrete particles at end of step)
    !
    accretedmass = 0.
    naccreted    = 0
    dtextforce_min = bignumber

    !$omp parallel default(none) &
    !$omp shared(npart,xyzh,metrics,metricderivs,vxyzu,fext,iphase,ntypes,massoftype,hdt,timei) &
    !$omp shared(maxphase,maxp) &
    !$omp private(i,accreted) &
    !$omp shared(ieos,dens,pxyzu,iexternalforce,C_force) &
    !$omp private(pri,pondensi,spsoundi,dtf) &
    !$omp firstprivate(itype,pmassi) &
    !$omp reduction(min:dtextforce_min) &
    !$omp reduction(+:accretedmass,naccreted) &
    !$omp shared(idamp,damp_fac)
    !$omp do
    accreteloop: do i=1,npart
       if (.not.isdead_or_accreted(xyzh(4,i))) then
          if (ntypes > 1 .and. maxphase==maxp) then
             itype = iamtype(iphase(i))
             pmassi = massoftype(itype)
             !  if (itype==iboundary) cycle accreteloop
          endif

          call equationofstate(ieos,pondensi,spsoundi,dens(i),xyzh(1,i),xyzh(2,i),xyzh(3,i),vxyzu(4,i))
          pri = pondensi*dens(i)
          call get_grforce(xyzh(:,i),metrics(:,:,:,i),metricderivs(:,:,:,i),vxyzu(1:3,i),dens(i),vxyzu(4,i),pri,fext(1:3,i),dtf)
          dtextforce_min = min(dtextforce_min,C_force*dtf)

          if (idamp > 0.) then
             call apply_damp(i, fext(1,i), fext(2,i), fext(3,i), vxyzu, damp_fac)
          endif

          !
          ! correct v to the full step using only the external force
          !
          pxyzu(1:3,i) = pxyzu(1:3,i) + hdt*fext(1:3,i)
          ! Do we need call cons2prim here ??

          if (iexternalforce > 0) then
             call accrete_particles(iexternalforce,xyzh(1,i),xyzh(2,i), &
                                    xyzh(3,i),xyzh(4,i),pmassi,timei,accreted,i)
             if (accreted) then
                accretedmass = accretedmass + pmassi
                naccreted = naccreted + 1
             endif
          endif
       endif
    enddo accreteloop
    !$omp end do
    !$omp end parallel

    if (iverbose >= 2 .and. id==master .and. naccreted /= 0) write(iprint,"(a,es10.3,a,i4,a)") &
       'Step: at time ',timei,', ',naccreted,' particles were accreted. Mass accreted = ',accretedmass

    dtextforcenew = min(dtextforce_min,dtextforcenew)
    dtextforce    = dtextforcenew

    if (last_step) then
       done = .true.
    else
       dt = dtextforce
       if (timei + dt > t_end_step) then
          dt = t_end_step - timei
          last_step = .true.
       endif
    endif

 enddo substeps

 if (nsubsteps > 1) then
    if (iverbose>=1 .and. id==master) then
       write(iprint,"(a,i6,a,f8.2,a,es10.3,a,es10.3)") &
           ' using ',nsubsteps,' substeps (dthydro/dtextf = ',dtsph/dtextforce_min,'), dt = ',dtextforce_min,' dtsph = ',dtsph
    endif
    call summary_variable('ext',iosumextr ,nsubsteps,dtsph/dtextforce_min)
    call summary_variable('ext',iosumextt ,nsubsteps,dtextforce_min,1.0/dtextforce_min)
 endif

end subroutine step_extern_gr

#endif
!----------------------------------------------------------------
!+
!  This is the equivalent of the routine below when no external
!  forces, sink particles or cooling are used
!+
!----------------------------------------------------------------
subroutine step_extern_sph(dt,npart,xyzh,vxyzu)
 use part, only:isdead_or_accreted
 real,    intent(in)    :: dt
 integer, intent(in)    :: npart
 real,    intent(inout) :: xyzh(:,:)
 real,    intent(in)    :: vxyzu(:,:)
 integer :: i

 !$omp parallel do default(none) &
 !$omp shared(npart,xyzh,vxyzu,dt) &
 !$omp private(i)
 do i=1,npart
    if (.not.isdead_or_accreted(xyzh(4,i))) then
       !
       ! main position update
       !
       xyzh(1,i) = xyzh(1,i) + dt*vxyzu(1,i)
       xyzh(2,i) = xyzh(2,i) + dt*vxyzu(2,i)
       xyzh(3,i) = xyzh(3,i) + dt*vxyzu(3,i)
    endif
 enddo
 !$omp end parallel do

end subroutine step_extern_sph

!----------------------------------------------------------------
!+
!  Substepping of external and sink particle forces.
!  Also updates position of all particles even if no external
!  forces applied. This is the internal loop of the RESPA
!  algorithm over the "fast" forces.
!+
!----------------------------------------------------------------
subroutine step_extern(npart,ntypes,dtsph,dtextforce,xyzh,vxyzu,fext,time,nptmass, &
                       xyzmh_ptmass,vxyz_ptmass,fxyz_ptmass,nbinmax,ibin_wake)
 use dim,            only:maxptmass,maxp,maxvxyzu
 use io,             only:iverbose,id,master,iprint,warning
 use externalforces, only:externalforce,accrete_particles,update_externalforce, &
                          update_vdependent_extforce_leapfrog,is_velocity_dependent
 use ptmass,         only:ptmass_predictor,ptmass_corrector,ptmass_accrete, &
                          get_accel_sink_gas,get_accel_sink_sink,f_acc,pt_write_sinkev, &
                          idxmsi,idymsi,idzmsi,idmsi,idspinxsi,idspinysi,idspinzsi, &
                          idvxmsi,idvymsi,idvzmsi,idfxmsi,idfymsi,idfzmsi, &
                          ndptmass,update_ptmass
 use options,        only:iexternalforce,idamp,icooling
 use part,           only:maxphase,abundance,nabundances,h2chemistry,temperature,store_temperature,epot_sinksink,&
                          isdead_or_accreted,iboundary,igas,iphase,iamtype,massoftype,rhoh,divcurlv, &
                          fxyz_ptmass_sinksink
 use chem,           only:energ_h2cooling
 use io_summary,     only:summary_variable,iosumextsr,iosumextst,iosumexter,iosumextet,iosumextr,iosumextt, &
                          summary_accrete,summary_accrete_fail
 use timestep,       only:bignumber,C_force
 use timestep_sts,   only:sts_it_n
 use mpiutils,       only:bcast_mpi,reduce_in_place_mpi,reduceall_mpi
 use damping,        only:calc_damp,apply_damp
#ifdef BOWEN
 use bowen_dust,     only:radiative_acceleration
#endif
 integer,         intent(in)    :: npart,ntypes,nptmass
 real,            intent(in)    :: dtsph,time
 real,            intent(inout) :: dtextforce
 real,            intent(inout) :: xyzh(:,:),vxyzu(:,:),fext(:,:)
 real,            intent(inout) :: xyzmh_ptmass(:,:),vxyz_ptmass(:,:),fxyz_ptmass(:,:)
 integer(kind=1), intent(in)    :: nbinmax
 integer(kind=1), intent(inout) :: ibin_wake(:)
 integer         :: i,itype,nsubsteps,idudtcool,ichem,naccreted,nfail,nfaili
 integer(kind=1) :: ibin_wakei
 real            :: timei,hdt,fextx,fexty,fextz,fextxi,fextyi,fextzi,phii,pmassi
 real            :: dtphi2,dtphi2i,vxhalfi,vyhalfi,vzhalfi,fxi,fyi,fzi,deni
 real            :: dudtcool,fextv(3),fac,poti
 real            :: dt,dtextforcenew,dtsinkgas,fonrmax,fonrmaxi
 real            :: dtf,accretedmass,t_end_step,dtextforce_min
 real            :: dptmass(ndptmass,nptmass)
 real            :: damp_fac
 real, save      :: dmdt = 0.
 logical         :: accreted,extf_is_velocity_dependent
 logical         :: last_step,done

!
! determine whether or not to use substepping
!
 if ((iexternalforce > 0 .or. nptmass > 0) .and. dtextforce < dtsph) then
    dt = dtextforce
    last_step = .false.
 else
    dt = dtsph
    last_step = .true.
 endif

 timei = time
 extf_is_velocity_dependent = is_velocity_dependent(iexternalforce)
 accretedmass   = 0.
 itype          = igas
 pmassi         = massoftype(igas)
 fac            = 0.
 t_end_step     = timei + dtsph
 nsubsteps      = 0
 dtextforce_min = huge(dt)
 done           = .false.

 substeps: do while (timei <= t_end_step .and. .not.done)
    hdt           = 0.5*dt
    timei         = timei + dt
    nsubsteps     = nsubsteps + 1
    dtextforcenew = bignumber
    dtsinkgas     = bignumber
    dtphi2        = bignumber

    call calc_damp(time, damp_fac, idamp)

    if (.not.last_step .and. iverbose > 1 .and. id==master) then
       write(iprint,"(a,f14.6)") '> external/ptmass forces only : t=',timei
    endif
    !
    ! update time-dependent external forces
    !
    call update_externalforce(iexternalforce,timei,dmdt)

    !---------------------------
    ! predictor during substeps
    !---------------------------
    !
    ! point mass predictor step
    !
    if (nptmass > 0) then
       if (id==master) then
          call ptmass_predictor(nptmass,dt,xyzmh_ptmass,vxyz_ptmass,fxyz_ptmass)
          !
          ! get sink-sink forces (and a new sink-sink timestep.  Note: fxyz_ptmass is zeroed in this subroutine)
          ! pass sink-sink forces to variable fxyz_ptmass_sinksink for later writing.
          !
          call get_accel_sink_sink(nptmass,xyzmh_ptmass,fxyz_ptmass,epot_sinksink,dtf,iexternalforce,timei)
          fxyz_ptmass_sinksink=fxyz_ptmass
          if (iverbose >= 2) write(iprint,*) 'dt(sink-sink) = ',C_force*dtf
       else
          fxyz_ptmass(:,:) = 0.
       endif
       call bcast_mpi(xyzmh_ptmass(:,1:nptmass))
       call bcast_mpi(vxyz_ptmass(:,1:nptmass))
       call bcast_mpi(epot_sinksink)
       call bcast_mpi(dtf)
       dtextforcenew = min(dtextforcenew,C_force*dtf)
    endif

    !
    ! predictor step for sink-gas and external forces, also recompute sink-gas and external forces
    !
    fonrmax = 0.
    !$omp parallel default(none) &
    !$omp shared(maxp,maxphase) &
    !$omp shared(npart,xyzh,vxyzu,fext,abundance,iphase,ntypes,massoftype) &
    !$omp shared(temperature) &
    !$omp shared(dt,hdt,timei,iexternalforce,extf_is_velocity_dependent,icooling) &
    !$omp shared(xyzmh_ptmass,vxyz_ptmass,idamp,damp_fac) &
    !$omp shared(nptmass,f_acc,nsubsteps,C_force,divcurlv) &
    !$omp private(i,ichem,idudtcool,dudtcool,fxi,fyi,fzi,phii) &
    !$omp private(fextx,fexty,fextz,fextxi,fextyi,fextzi,poti,deni,fextv,accreted) &
    !$omp private(fonrmaxi,dtphi2i,dtf) &
    !$omp private(vxhalfi,vyhalfi,vzhalfi) &
    !$omp firstprivate(pmassi,itype) &
    !$omp reduction(+:accretedmass) &
    !$omp reduction(min:dtextforcenew,dtsinkgas,dtphi2) &
    !$omp reduction(max:fonrmax) &
    !$omp reduction(+:fxyz_ptmass)
    !$omp do
    predictor: do i=1,npart
       if (.not.isdead_or_accreted(xyzh(4,i))) then
          if (ntypes > 1 .and. maxphase==maxp) then
             itype = iamtype(iphase(i))
             pmassi = massoftype(itype)
          endif
          !
          ! predict v to the half step
          !
          vxyzu(1:3,i) = vxyzu(1:3,i) + hdt*fext(1:3,i)
          !
          ! main position update
          !
          xyzh(1,i) = xyzh(1,i) + dt*vxyzu(1,i)
          xyzh(2,i) = xyzh(2,i) + dt*vxyzu(2,i)
          xyzh(3,i) = xyzh(3,i) + dt*vxyzu(3,i)
          !
          ! Skip remainder of update if boundary particle; note that fext==0 for these particles
          if (itype==iboundary) cycle predictor
          !
          ! compute and add sink-gas force
          !
          fextx = 0.
          fexty = 0.
          fextz = 0.
          if (nptmass > 0) then
             call get_accel_sink_gas(nptmass,xyzh(1,i),xyzh(2,i),xyzh(3,i),xyzh(4,i),xyzmh_ptmass,&
                      fextx,fexty,fextz,phii,pmassi,fxyz_ptmass,fonrmaxi,dtphi2i)
             fonrmax = max(fonrmax,fonrmaxi)
             dtphi2  = min(dtphi2,dtphi2i)
          endif
          !
          ! compute and add external forces
          !
          if (iexternalforce > 0) then
             call externalforce(iexternalforce,xyzh(1,i),xyzh(2,i),xyzh(3,i),xyzh(4,i), &
                                timei,fextxi,fextyi,fextzi,poti,dtf,i)
             dtextforcenew = min(dtextforcenew,C_force*dtf)

             fextx = fextx + fextxi
             fexty = fexty + fextyi
             fextz = fextz + fextzi
             !
             !  Velocity-dependent external forces require special handling
             !  in leapfrog (corrector is implicit)
             !
             if (extf_is_velocity_dependent) then
                vxhalfi = vxyzu(1,i)
                vyhalfi = vxyzu(2,i)
                vzhalfi = vxyzu(3,i)
                fxi = fextx
                fyi = fexty
                fzi = fextz
                call update_vdependent_extforce_leapfrog(iexternalforce,&
                     vxhalfi,vyhalfi,vzhalfi, &
                     fxi,fyi,fzi,fextv,dt,xyzh(1,i),xyzh(2,i),xyzh(3,i))
                fextx = fextx + fextv(1)
                fexty = fexty + fextv(2)
                fextz = fextz + fextv(3)
             endif
          endif
          if (idamp > 0.) then
             call apply_damp(i, fextx, fexty, fextz, vxyzu, damp_fac)
          endif
          fext(1,i) = fextx
          fext(2,i) = fexty
          fext(3,i) = fextz
          !
          ! ARP added:
          ! Chemistry must be updated on each substep, else will severely underestimate.
          !
          if ((maxvxyzu >= 4).and.(icooling > 0).and.h2chemistry) then
             !--Flag determines no cooling, just update abundances.
             ichem     = 1
             idudtcool = 0
             !--Dummy variable to fill for cooling (will remain empty)
             dudtcool  = 0.
             !--Provide a blank dudt_cool element, not needed here
             call energ_h2cooling(vxyzu(4,i),dudtcool,rhoh(xyzh(4,i),pmassi),abundance(:,i), &
                                  nabundances,dt,xyzh(1,i),xyzh(2,i),xyzh(3,i), &
                                  divcurlv(1,i),idudtcool,ichem)
          endif
       endif
    enddo predictor
    !$omp enddo
    !$omp end parallel

#ifdef BOWEN
    call radiative_acceleration(npart,xyzh,vxyzu,dt,fext,time)
#endif

    !
    ! reduction of sink-gas forces from each MPI thread
    !
    call reduce_in_place_mpi('+',fxyz_ptmass(:,1:nptmass))

    !---------------------------
    ! corrector during substeps
    !---------------------------
    !
    ! corrector step on sinks (changes velocities only, does not change position)
    !
    if (nptmass > 0) then
       if (id==master) then
          call ptmass_corrector(nptmass,dt,vxyz_ptmass,fxyz_ptmass,xyzmh_ptmass,iexternalforce)
       endif
       call bcast_mpi(vxyz_ptmass(:,1:nptmass))
    endif

    !
    ! corrector step on gas particles (also accrete particles at end of step)
    !
    accretedmass = 0.
    nfail        = 0
    naccreted    = 0
    ibin_wakei   = 0
    dptmass(:,1:nptmass) = 0.

    !$omp parallel default(none) &
    !$omp shared(maxp,maxphase) &
    !$omp shared(npart,xyzh,vxyzu,fext,iphase,ntypes,massoftype,hdt,timei,nptmass,sts_it_n) &
    !$omp shared(xyzmh_ptmass,vxyz_ptmass,fxyz_ptmass,f_acc) &
    !$omp shared(iexternalforce) &
    !$omp shared(nbinmax,ibin_wake) &
    !$omp reduction(+:dptmass) &
    !$omp private(i,accreted,nfaili,fxi,fyi,fzi) &
    !$omp firstprivate(itype,pmassi,ibin_wakei) &
    !$omp reduction(+:accretedmass,nfail,naccreted)
    !$omp do
    accreteloop: do i=1,npart
       if (.not.isdead_or_accreted(xyzh(4,i))) then
          if (ntypes > 1 .and. maxphase==maxp) then
             itype = iamtype(iphase(i))
             pmassi = massoftype(itype)
             !if (itype==iboundary) cycle accreteloop
          endif
          !
          ! correct v to the full step using only the external force
          !
          vxyzu(1:3,i) = vxyzu(1:3,i) + hdt*fext(1:3,i)

          if (iexternalforce > 0) then
             call accrete_particles(iexternalforce,xyzh(1,i),xyzh(2,i), &
                                    xyzh(3,i),xyzh(4,i),pmassi,timei,accreted,i)
             if (accreted) accretedmass = accretedmass + pmassi
          endif
          !
          ! accretion onto sink particles
          ! need position, velocities and accelerations of both gas and sinks to be synchronised,
          ! otherwise will not conserve momentum
          ! Note: requiring sts_it_n since this is supertimestep with the most active particles
          !
          if (nptmass > 0 .and. sts_it_n) then
             fxi = fext(1,i)
             fyi = fext(2,i)
             fzi = fext(3,i)
#ifdef IND_TIMESTEPS
             ibin_wakei = ibin_wake(i)
#endif
             call ptmass_accrete(1,nptmass,xyzh(1,i),xyzh(2,i),xyzh(3,i),xyzh(4,i),&
                                 vxyzu(1,i),vxyzu(2,i),vxyzu(3,i),fxi,fyi,fzi,&
                                 itype,pmassi,xyzmh_ptmass,vxyz_ptmass,&
                                 accreted,dptmass,timei,f_acc,nbinmax,ibin_wakei,nfaili)
             if (accreted) then
                naccreted = naccreted + 1
                cycle accreteloop
#ifdef IND_TIMESTEPS
             else
                ibin_wake(i) = ibin_wakei
#endif
             endif
             if (nfaili > 1) nfail = nfail + 1
          endif
       endif

    enddo accreteloop
    !$omp enddo
    !$omp end parallel

    !
    ! reduction of sink particle changes across MPI
    !
    call reduce_in_place_mpi('+',dptmass(:,1:nptmass))

    naccreted = int(reduceall_mpi('+',naccreted))
    nfail = int(reduceall_mpi('+',nfail))

    if (id==master) call update_ptmass(dptmass,xyzmh_ptmass,vxyz_ptmass,fxyz_ptmass,nptmass)

    call bcast_mpi(xyzmh_ptmass(:,1:nptmass))
    call bcast_mpi(vxyz_ptmass(:,1:nptmass))
    call bcast_mpi(fxyz_ptmass(:,1:nptmass))

    if (iverbose >= 2 .and. id==master .and. naccreted /= 0) write(iprint,"(a,es10.3,a,i4,a,i4,a)") &
       'Step: at time ',timei,', ',naccreted,' particles were accreted amongst ',nptmass,' sink(s).'

    if (nptmass > 0) then
       call summary_accrete_fail(nfail)
       call summary_accrete(nptmass)
       ! only write to .ev during substeps if no gas particles present
       if (npart==0) call pt_write_sinkev(nptmass,timei,xyzmh_ptmass,vxyz_ptmass, &
                                          fxyz_ptmass,fxyz_ptmass_sinksink)
    endif
    !
    ! check if timestep criterion was violated during substeps
    !
    if (nptmass > 0) then
       if (fonrmax > 0.) then
          dtsinkgas = min(dtsinkgas,C_force*1./sqrt(fonrmax),C_force*sqrt(dtphi2))
       endif
       if (iverbose >= 2) write(iprint,*) nsubsteps,'dt(ext/sink-sink) = ',dtextforcenew,', dt(sink-gas) = ',dtsinkgas
       dtextforcenew = min(dtextforcenew,dtsinkgas)
    endif

    dtextforcenew = reduceall_mpi('min',dtextforcenew)

    dtextforce_min = min(dtextforce_min,dtextforcenew)
    dtextforce = dtextforcenew

    if (last_step) then
       done = .true.
    else
       dt = dtextforce
       if (timei + dt > t_end_step) then
          dt = t_end_step - timei
          last_step = .true.
       endif
    endif
 enddo substeps

 if (nsubsteps > 1) then
    if (iverbose>=1 .and. id==master) then
       write(iprint,"(a,i6,a,f8.2,a,es10.3,a,es10.3)") &
           ' using ',nsubsteps,' substeps (dthydro/dtextf = ',dtsph/dtextforce_min,'), dt = ',dtextforce_min,' dtsph = ',dtsph
    endif
    if (nptmass >  0 .and. iexternalforce <= 0) then
       call summary_variable('ext',iosumextsr,nsubsteps,dtsph/dtextforce_min)
       call summary_variable('ext',iosumextst,nsubsteps,dtextforce_min,1.0/dtextforce_min)
    elseif (nptmass <= 0 .and. iexternalforce >  0) then
       call summary_variable('ext',iosumexter,nsubsteps,dtsph/dtextforce_min)
       call summary_variable('ext',iosumextet,nsubsteps,dtextforce_min,1.0/dtextforce_min)
    else
       call summary_variable('ext',iosumextr ,nsubsteps,dtsph/dtextforce_min)
       call summary_variable('ext',iosumextt ,nsubsteps,dtextforce_min,1.0/dtextforce_min)
    endif
 endif

end subroutine step_extern

!-----------------------------------------------------
!+
!  Check error in v^1 compared to the predicted v^*
!  in the leapfrog corrector step. If this is not
!  within some tolerance we iterate the corrector step
!+
!-----------------------------------------------------
subroutine check_velocity_error(errmax,v2mean,np,its,tolv,dt,timei,idamp,dterr,errmaxmean,converged)
 use io,         only:id,master,iprint,iverbose,warning
#ifndef IND_TIMESTEPS
 use timestep,   only:dtcourant,dtforce,bignumber
#endif
 use mpiutils,   only:reduceall_mpi
 use io_summary, only:summary_variable,iosumtve,iosumtvv
 real,    intent(inout) :: errmax,v2mean,errmaxmean
 integer, intent(in)    :: np,its,idamp
 real,    intent(in)    :: tolv,dt,timei
 real,    intent(out)   :: dterr
 logical, intent(out)   :: converged
 real            :: errtol,vmean
#ifndef IND_TIMESTEPS
 real            :: dtf
#endif
 integer(kind=8) :: nptot
!
!  Check v^1 against the predicted velocity
!  this will only be different because of velocity-dependent forces
!  (i.e., viscosity). If these are not a small fraction of the total force
!  we need to take iterations in order to get this right in leapfrog.
!  Also, if this occurs, we take the timestep down to try to avoid the need
!  for iterations.
!
 nptot = reduceall_mpi('+',np)
 v2mean = reduceall_mpi('+',v2mean)
 errmax = reduceall_mpi('max',errmax)
 if (idamp > 0) call warning('step','damping is ON')

 if (nptot > 0) then
    v2mean = v2mean/real(nptot)
 else
    v2mean = 0.
 endif
 if (v2mean > tiny(v2mean)) then
    errmax = errmax/sqrt(v2mean)
 else
    errmax = 0.
 endif
 errmaxmean = errmaxmean + errmax
 errtol = tolv
 dterr = huge(dterr)
 if (tolv < 1.e2 .and. idamp == 0) then
#ifndef IND_TIMESTEPS
    dtf = min(dtcourant,dtforce)
    !--if errors are controlling the timestep
    if (dtf > dt .and. dtf < bignumber) then
       errtol = errtol*(dt/dtf)**2
    endif
    if (its==1) then
       if (errtol > tiny(errtol) .and. errmax > epsilon(errmax)) then ! avoid divide-by-zero
          dterr = dt*sqrt(errtol/errmax)
       endif
    endif
#endif
 endif
!
! if the error in the predicted velocity exceeds the tolerance, take iterations
!
! if (maxits > 1 .and. tolv < 1.e2) then
 if (tolv < 1.e2 .and. idamp == 0) then
    converged = (errmax < tolv)
    if (id==master .and. .not.converged) then
       vmean = sqrt(v2mean)
       call summary_variable('tolv',iosumtve,0,errmax)
       call summary_variable('tolv',iosumtvv,0,vmean)
    endif
    if (id==master .and.((iverbose >= 1.and.(.not.converged.or.its > 1)) .or. iverbose >= 2)) &
       write(iprint,"(a,i2,a,es10.3,a,es10.3,a)") &
            ' velocity-dependent force (tolv) iteration ',its,' errmax = ',errmax,' (vmean = ',sqrt(v2mean),')'
 else
    converged = .true.
 endif
 if (id==master .and. tolv > 1.e2 .and. errmax > 1.0d-2) &
   write(iprint,"(a,es10.3,a,es10.3,a,es10.3)") &
        ' velocity-dependent force (tolv) at time = ',timei,' with errmax = ',errmax,' and vmean = ',sqrt(v2mean)

end subroutine check_velocity_error

end module step_lf_global<|MERGE_RESOLUTION|>--- conflicted
+++ resolved
@@ -105,20 +105,14 @@
  use timestep_sts,   only:sts_get_dtau_next,use_sts,ibin_sts,sts_it_n
  use part,           only:ibin,ibin_old,twas,iactive
 #endif
-<<<<<<< HEAD
 #ifdef GR
  use metric_tools,   only:imet_minkowski,imetric
  use cons2prim,      only:cons2primall
  use extern_gr,      only:get_grforce_all
 #endif
-#ifdef DUSTGROWTH
- use growth,         only:check_dustprop
-#endif
  use timing,         only:increment_timer,get_timings
  use derivutils,     only:timer_extf
-=======
  use growth,         only:check_dustprop
->>>>>>> e6f77e03
  integer, intent(inout) :: npart
  integer, intent(in)    :: nactive
  real,    intent(in)    :: t,dtsph
@@ -536,18 +530,13 @@
     enddo corrector
 !$omp enddo
 !$omp end parallel
-<<<<<<< HEAD
+    if (use_dustgrowth) call check_dustprop(npart,dustprop(1,:))
 
     if (gr) then
        call check_velocity_error(errmax,p2mean,np,its,tolv,dtsph,timei,idamp,dterr,errmaxmean,converged)
     else
        call check_velocity_error(errmax,v2mean,np,its,tolv,dtsph,timei,idamp,dterr,errmaxmean,converged)
     endif
-=======
-    if (use_dustgrowth) call check_dustprop(npart,dustprop(1,:))
-
-    call check_velocity_error(errmax,v2mean,np,its,tolv,dtsph,timei,idamp,dterr,errmaxmean,converged)
->>>>>>> e6f77e03
 
     if (.not.converged .and. npart > 0) then
        !$omp parallel do private(i) schedule(static)
