!--------------------------------------------------------------------------!
! The Phantom Smoothed Particle Hydrodynamics code, by Daniel Price et al. !
! Copyright (c) 2007-2024 The Authors (see AUTHORS)                        !
! See LICENCE file for usage and distribution conditions                   !
! http://phantomsph.github.io/                                             !
!--------------------------------------------------------------------------!
module step_lf_global
!
! Computes one (hydro) timestep
!
!   Change this subroutine to change the timestepping algorithm
!
!   This version uses a Velocity Verlet (leapfrog) integrator with
!   substepping (operator splitting) of external/sink particle forces,
!   following the Reversible RESPA algorithm of Tuckerman et al. 1992
!
! :References:
!     Verlet (1967), Phys. Rev. 159, 98-103
!     Tuckerman, Berne & Martyna (1992), J. Chem. Phys. 97, 1990-2001
!
! :Owner: Daniel Price
!
! :Runtime parameters: None
!
! :Dependencies: boundary_dyn, chem, cons2prim, cons2primsolver, cooling,
!   cooling_ism, damping, deriv, dim, dust_formation, eos, extern_gr,
!   externalforces, growth, io, io_summary, krome_interface, metric_tools,
!   mpiutils, options, part, porosity, ptmass, ptmass_radiation, timestep,
!   timestep_ind, timestep_sts, timing, units
!
 use dim,  only:maxp,maxvxyzu,do_radiation,ind_timesteps
 use part, only:vpred,Bpred,dustpred,ppred
 use part, only:radpred
 use timestep_ind, only:maxbins,itdt,ithdt,itdt1,ittwas
 implicit none
 real :: ibin_dts(4,0:maxbins)

contains

!------------------------------------------------------------
!+
!  initialisation routine necessary for individual timesteps
!+
!------------------------------------------------------------
subroutine init_step(npart,time,dtmax)
 use timestep_ind, only:get_dt,nbinmax
 use part,         only:ibin,twas,iphase,iamboundary,iamtype
 integer, intent(in) :: npart
 real,    intent(in) :: time,dtmax
 integer             :: i
 !
 ! first time through, move all particles on shortest timestep
 ! then allow them to gradually adjust levels.
 ! Keep boundary particles on level 0 since forces are never calculated
 ! and to prevent boundaries from limiting the timestep
 !
 if (ind_timesteps) then
    if (time < tiny(time)) then
       !$omp parallel do schedule(static) private(i)
       do i=1,npart
          ibin(i) = nbinmax
          if (iamboundary(iamtype(iphase(i)))) ibin(i) = 0
       enddo
    endif
    !
    ! twas is set so that at start of step we predict
    ! forwards to half of current timestep
    !
    !$omp parallel do schedule(static) private(i)
    do i=1,npart
       twas(i) = time + 0.5*get_dt(dtmax,ibin(i))
    enddo
    !
    ! For each ibin option, calculate dt, dt/2, 1/dt and twas
    !
    do i=0,maxbins
       ibin_dts(itdt,  i) = get_dt(dtmax,int(i,kind=1))
       ibin_dts(ithdt, i) = 0.5*ibin_dts(itdt,i)
       ibin_dts(itdt1, i) = 1.0/ibin_dts(itdt,i)
       ibin_dts(ittwas,i) = time + 0.5*get_dt(dtmax,int(i,kind=1))
    enddo
 endif

end subroutine init_step

!------------------------------------------------------------
!+
!  main timestepping routine
!+
!------------------------------------------------------------
subroutine step(npart,nactive,t,dtsph,dtextforce,dtnew)
 use dim,            only:maxp,ndivcurlv,maxvxyzu,maxptmass,maxalpha,nalpha,h2chemistry,&
                          use_dustgrowth,use_krome,gr,do_radiation
 use io,             only:iprint,fatal,iverbose,id,master,warning
 use options,        only:iexternalforce,use_dustfrac,implicit_radiation
 use part,           only:xyzh,vxyzu,fxyzu,fext,divcurlv,divcurlB,Bevol,dBevol, &
                          rad,drad,radprop,isdead_or_accreted,rhoh,dhdrho,&
                          iphase,iamtype,massoftype,maxphase,igas,idust,mhd,&
                          iamboundary,get_ntypes,npartoftypetot,&
                          dustfrac,dustevol,ddustevol,eos_vars,alphaind,nptmass,&
                          dustprop,ddustprop,dustproppred,pxyzu,dens,metrics,ics,&
                          filfac,filfacpred,mprev,filfacprev
 use options,        only:avdecayconst,alpha,ieos,alphamax
 use deriv,          only:derivs
 use timestep,       only:dterr,bignumber,tolv
 use mpiutils,       only:reduceall_mpi
 use part,           only:nptmass,xyzmh_ptmass,vxyz_ptmass,fxyz_ptmass, &
                          dsdt_ptmass,fsink_old,ibin_wake,dptmass
 use part,           only:n_group,n_ingroup,n_sing,gtgrad,group_info,nmatrix
 use io_summary,     only:summary_printout,summary_variable,iosumtvi,iowake, &
                          iosumflrp,iosumflrps,iosumflrc
 use boundary_dyn,   only:dynamic_bdy,update_xyzminmax
 use timestep,       only:dtmax,dtmax_ifactor,dtdiff
 use timestep_ind,   only:get_dt,nbinmax,decrease_dtmax,dt_too_small
 use timestep_sts,   only:sts_get_dtau_next,use_sts,ibin_sts,sts_it_n
 use part,           only:ibin,ibin_old,twas,iactive,ibin_wake
 use part,           only:metricderivs
 use metric_tools,   only:imet_minkowski,imetric
 use cons2prim,      only:cons2primall
 use extern_gr,      only:get_grforce_all
 use cooling,        only:ufloor,cooling_in_step
 use timing,         only:increment_timer,get_timings,itimer_extf
 use growth,         only:check_dustprop
 use options,        only:use_porosity
 use porosity,       only:get_filfac
 use damping,        only:idamp
 use cons2primsolver, only:conservative2primitive,primitive2conservative
 use eos,             only:equationofstate
<<<<<<< HEAD
 use step_extern,     only:step_extern_pattern,step_extern_gr, &
                          step_extern_sph_gr,step_extern_sph,step_extern_subsys
 use ptmass,         only:use_regnbody
=======
 use substepping,     only:substep,substep_gr, &
                          substep_sph_gr,substep_sph
>>>>>>> 29a21c69

 integer, intent(inout) :: npart
 integer, intent(in)    :: nactive
 real,    intent(in)    :: t,dtsph
 real,    intent(inout) :: dtextforce
 real,    intent(out)   :: dtnew
 integer            :: i,its,np,ntypes,itype,nwake,nvfloorp,nvfloorps,nvfloorc,ialphaloc
 real               :: timei,erri,errmax,v2i,errmaxmean
 real               :: vxi,vyi,vzi,eni,hdtsph,pmassi
 real               :: alphaloci,source,tdecay1,hi,rhoi,ddenom,spsoundi
 real               :: v2mean,hdti
 real(kind=4)       :: t1,t2,tcpu1,tcpu2
 real               :: pxi,pyi,pzi,p2i,p2mean
 real               :: dtsph_next,dti,time_now
 logical, parameter :: allow_waking = .true.
 integer, parameter :: maxits = 30
 logical            :: converged,store_itype
!
! set initial quantities
!
 timei  = t
 hdtsph = 0.5*dtsph
 dterr  = bignumber
! determine twas for each ibin
 if (ind_timesteps .and. sts_it_n) then
    time_now = timei + dtsph
    do i=0,maxbins
       ibin_dts(ittwas,i) = (int(time_now*ibin_dts(itdt1,i),kind=8) + 0.5)*ibin_dts(itdt,i)
    enddo
 endif

!--------------------------------------
! velocity predictor step, using dtsph
!--------------------------------------
 itype   = igas
 ntypes  = get_ntypes(npartoftypetot)
 pmassi  = massoftype(itype)
 store_itype = (maxphase==maxp .and. ntypes > 1)
 ialphaloc = 2
 nvfloorp  = 0

 !$omp parallel do default(none) &
 !$omp shared(npart,xyzh,vxyzu,fxyzu,iphase,hdtsph,store_itype) &
 !$omp shared(rad,drad,pxyzu) &
 !$omp shared(Bevol,dBevol,dustevol,ddustevol,use_dustfrac) &
 !$omp shared(dustprop,ddustprop,dustproppred,ufloor) &
 !$omp shared(mprev,filfacprev,filfac,use_porosity) &
 !$omp shared(ibin,ibin_old,twas,timei) &
 !$omp firstprivate(itype) &
 !$omp private(i,hdti) &
 !$omp reduction(+:nvfloorp)
 predictor: do i=1,npart
    if (.not.isdead_or_accreted(xyzh(4,i))) then
       if (ind_timesteps) then
          if (iactive(iphase(i))) ibin_old(i) = ibin(i) ! only required for ibin_neigh in force.F90
          !
          !--synchronise all particles to their half timesteps
          !
          hdti = twas(i) - timei
       else
          hdti = hdtsph
       endif
       if (store_itype) itype = iamtype(iphase(i))
       if (iamboundary(itype)) cycle predictor
       !
       ! predict v and u to the half step with "slow" forces
       !
       if (gr) then
          pxyzu(:,i) = pxyzu(:,i) + hdti*fxyzu(:,i)
       else
          vxyzu(:,i) = vxyzu(:,i) + hdti*fxyzu(:,i)
       endif

       !--floor the thermal energy if requested and required
       if (ufloor > 0.) then
          if (vxyzu(4,i) < ufloor) then
             vxyzu(4,i) = ufloor
             nvfloorp   = nvfloorp + 1
          endif
       endif
       if (use_porosity) then
          mprev(i) = dustprop(1,i)
          filfacprev(i) = filfac(i)
       endif
       if (itype==idust .and. use_dustgrowth) then
          dustprop(:,i) = dustprop(:,i) + hdti*ddustprop(:,i)
       endif
       if (itype==igas) then
          if (mhd)          Bevol(:,i) = Bevol(:,i) + hdti*dBevol(:,i)
          if (do_radiation) rad(:,i)   = rad(:,i) + hdti*drad(:,i)
          if (use_dustfrac) then
             dustevol(:,i) = abs(dustevol(:,i) + hdti*ddustevol(:,i))
             if (use_dustgrowth) dustprop(:,i) = dustprop(:,i) + hdti*ddustprop(:,i)
          endif
       endif
    endif
 enddo predictor
 !omp end parallel do
 if (use_dustgrowth) then
    if (use_porosity) then
       call get_filfac(npart,xyzh,mprev,filfac,dustprop,hdti)
    endif
    call check_dustprop(npart,dustprop,filfac,mprev,filfacprev)
 endif


!----------------------------------------------------------------------
! substepping with external and sink particle forces, using dtextforce
! accretion onto sinks/potentials also happens during substepping
!----------------------------------------------------------------------
 call get_timings(t1,tcpu1)
 if (gr) then
    if ((iexternalforce > 0 .and. imetric /= imet_minkowski) .or. idamp > 0) then
       call cons2primall(npart,xyzh,metrics,pxyzu,vxyzu,dens,eos_vars)
       call get_grforce_all(npart,xyzh,metrics,metricderivs,vxyzu,dens,fext,dtextforce)
       call substep_gr(npart,ntypes,dtsph,dtextforce,xyzh,vxyzu,pxyzu,dens,metrics,metricderivs,fext,t)
    else
       call substep_sph_gr(dtsph,npart,xyzh,vxyzu,dens,pxyzu,metrics)
    endif
 else
    if (nptmass > 0 .or. iexternalforce > 0 .or. h2chemistry .or. cooling_in_step .or. idamp > 0) then
<<<<<<< HEAD
       if (use_regnbody) then
          call step_extern_subsys(dtextforce,dtsph,t,npart,ntypes,nptmass,xyzh,vxyzu,fext,xyzmh_ptmass, &
                                 vxyz_ptmass,fxyz_ptmass,dsdt_ptmass,dptmass,fsink_old,nbinmax,ibin_wake, &
                                 gtgrad,group_info,nmatrix,n_group,n_ingroup,n_sing)
       else
          call step_extern_pattern(npart,ntypes,nptmass,dtsph,dtextforce,t,xyzh,vxyzu,&
=======
       call substep(npart,ntypes,nptmass,dtsph,dtextforce,t,xyzh,vxyzu,&
>>>>>>> 29a21c69
                                 fext,xyzmh_ptmass,vxyz_ptmass,fxyz_ptmass,dsdt_ptmass,&
                                 dptmass,fsink_old,nbinmax,ibin_wake)
       endif
    else
       call substep_sph(dtsph,npart,xyzh,vxyzu)
    endif
 endif
 call get_timings(t2,tcpu2)
 call increment_timer(itimer_extf,t2-t1,tcpu2-tcpu1)

 timei = timei + dtsph
 nvfloorps  = 0
!----------------------------------------------------
! interpolation of SPH quantities needed in the SPH
! force evaluations, using dtsph
!----------------------------------------------------
!$omp parallel do default(none) schedule(guided,1) &
!$omp shared(maxp,maxphase,maxalpha) &
!$omp shared(xyzh,vxyzu,vpred,fxyzu,divcurlv,npart,store_itype) &
!$omp shared(pxyzu,ppred) &
!$omp shared(Bevol,dBevol,Bpred,dtsph,massoftype,iphase) &
!$omp shared(dustevol,ddustprop,dustprop,dustproppred,dustfrac,ddustevol,dustpred,use_dustfrac) &
!$omp shared(filfac,filfacpred,use_porosity) &
!$omp shared(alphaind,ieos,alphamax,ialphaloc) &
!$omp shared(eos_vars,ufloor) &
!$omp shared(twas,timei) &
!$omp shared(rad,drad,radpred)&
!$omp private(hi,rhoi,tdecay1,source,ddenom,hdti) &
!$omp private(i,spsoundi,alphaloci) &
!$omp firstprivate(pmassi,itype,avdecayconst,alpha) &
!$omp reduction(+:nvfloorps)
 predict_sph: do i=1,npart
    if (.not.isdead_or_accreted(xyzh(4,i))) then
       if (store_itype) then
          itype = iamtype(iphase(i))
          pmassi = massoftype(itype)
          if (iamboundary(itype)) then
             if (gr) then
                ppred(:,i) = pxyzu(:,i)
             else
                vpred(:,i) = vxyzu(:,i)
             endif
             if (mhd)          Bpred(:,i)  = Bevol (:,i)
             if (use_dustgrowth) dustproppred(:,i) = dustprop(:,i)
             if (use_dustfrac)   dustpred(:,i) = dustevol(:,i)
             if (do_radiation)   radpred(:,i) = rad(:,i)
             cycle predict_sph
          endif
       endif
       !
       ! make prediction for h
       !
       if (ndivcurlv >= 1) then
          xyzh(4,i) = xyzh(4,i) - dtsph*dhdrho(xyzh(4,i),pmassi)*rhoh(xyzh(4,i),pmassi)*divcurlv(1,i)
       endif
       !
       ! make a prediction for v and u to the full step for use in the
       ! force evaluation. These have already been updated to the
       ! half step, so only need a half step (0.5*dtsph) here
       !
       if (ind_timesteps) then
          hdti = timei - twas(i)   ! interpolate to end time
       else
          hdti = 0.5*dtsph
       endif

       if (gr) then
          ppred(:,i) = pxyzu(:,i) + hdti*fxyzu(:,i)
       else
          vpred(:,i) = vxyzu(:,i) + hdti*fxyzu(:,i)
       endif

       !--floor the thermal energy if requested and required
       if (ufloor > 0.) then
          if (vpred(4,i) < ufloor) then
             vpred(4,i) = ufloor
             nvfloorps  = nvfloorps + 1
          endif
       endif
       if (use_porosity) filfacpred(i) = filfac(i)
       if (use_dustgrowth .and. itype==idust) then
          dustproppred(:,i) = dustprop(:,i) + hdti*ddustprop(:,i)
       endif
       if (itype==igas) then
          if (mhd) Bpred(:,i) = Bevol (:,i) + hdti*dBevol(:,i)
          if (use_dustfrac) then
             rhoi          = rhoh(xyzh(4,i),pmassi)
             dustpred(:,i) = dustevol(:,i) + hdti*ddustevol(:,i)
             if (use_dustgrowth) dustproppred(:,i) = dustprop(:,i) + hdti*ddustprop(:,i)
          endif
          if (do_radiation) radpred(:,i) = rad(:,i) + hdti*drad(:,i)
       endif
       !
       ! viscosity switch ONLY (conductivity and resistivity do not use MM97-style switches)
       !
       if (maxalpha==maxp) then
          hi   = xyzh(4,i)
          rhoi = rhoh(hi,pmassi)
          spsoundi = eos_vars(ics,i)
          tdecay1  = avdecayconst*spsoundi/hi
          ddenom   = 1./(1. + dtsph*tdecay1) ! implicit integration for decay term
          if (nalpha >= 2) then
             ! Cullen and Dehnen (2010) switch
             alphaloci = alphaind(ialphaloc,i)
             if (alphaind(1,i) < alphaloci) then
                alphaind(1,i) = real(alphaloci,kind=kind(alphaind))
             else
                alphaind(1,i) = real((alphaind(1,i) + dtsph*alphaloci*tdecay1)*ddenom,kind=kind(alphaind))
             endif
          else
             if (ndivcurlv < 1) call fatal('step','alphaind used but divv not stored')
             ! MM97
             source = max(0.0_4,-divcurlv(1,i))
             alphaind(1,i) = real(min((alphaind(1,i) + dtsph*(source + alpha*tdecay1))*ddenom,alphamax),kind=kind(alphaind))
          endif
       endif
    endif
 enddo predict_sph
 !$omp end parallel do
 if (use_dustgrowth) then
    if (use_porosity) then
       call get_filfac(npart,xyzh,dustprop(1,:),filfacpred,dustproppred,hdti)
    endif
    call check_dustprop(npart,dustproppred(:,:),filfacpred,dustprop(1,:),filfac)
 endif
!
! recalculate all SPH forces, and new timestep
!
 if ((iexternalforce /= 0 .or. nptmass > 0) .and. id==master .and. iverbose >= 2) &
   write(iprint,"(a,f14.6,/)") '> full step            : t=',timei

 if (npart > 0) then
    if (gr) vpred = vxyzu ! Need primitive utherm as a guess in cons2prim
    dt_too_small = .false.

    call derivs(1,npart,nactive,xyzh,vpred,fxyzu,fext,divcurlv,&
                divcurlB,Bpred,dBevol,radpred,drad,radprop,dustproppred,ddustprop,&
                dustpred,ddustevol,filfacpred,dustfrac,eos_vars,timei,dtsph,dtnew,&
                ppred,dens,metrics)

    if (do_radiation .and. implicit_radiation) then
       rad = radpred
       vxyzu(4,1:npart) = vpred(4,1:npart)
    endif

    if (gr) vxyzu = vpred ! May need primitive variables elsewhere?
    if (dt_too_small) then
       ! dt < dtmax/2**nbinmax and exit
       ! Perform this here rather than in get_newbin so that we can get some diagnostic info
       ! This is only used for individual timesteps
       call summary_printout(iprint,nptmass)
       call fatal('step','step too small: bin would exceed maximum')
    endif
 endif
!
! if using super-timestepping, determine what dt will be used on the next loop
!
 if (ind_timesteps) then
    if ( use_sts ) call sts_get_dtau_next(dtsph_next,dtsph,dtmax,dtdiff,nbinmax)
    if (dtmax_ifactor /=0 .and. sts_it_n) then
       call decrease_dtmax(npart,maxbins,timei-dtsph,dtmax_ifactor,dtmax,ibin,ibin_wake,ibin_sts,ibin_dts)
    endif
 endif
!
!-------------------------------------------------------------------------
!  leapfrog corrector step: most of the time we should not need to take
!  any extra iterations, but to be reversible for velocity-dependent
!  forces we must iterate until velocities agree.
!-------------------------------------------------------------------------
 its        = 0
 converged  = .false.
 errmaxmean = 0.0
 nwake      = 0
 nvfloorc   = 0
 iterations: do while (its < maxits .and. .not.converged .and. npart > 0)
    its     = its + 1
    errmax  = 0.
    v2mean  = 0.
    p2mean  = 0.
    np      = 0
    itype   = igas
    pmassi  = massoftype(igas)
    ntypes  = get_ntypes(npartoftypetot)
    store_itype = (maxphase==maxp .and. ntypes > 1)
!$omp parallel default(none) &
!$omp shared(xyzh,vxyzu,vpred,fxyzu,npart,hdtsph,store_itype) &
!$omp shared(pxyzu,ppred) &
!$omp shared(Bevol,dBevol,iphase,its) &
!$omp shared(dustevol,ddustevol,use_dustfrac) &
!$omp shared(dustprop,ddustprop,dustproppred) &
!$omp shared(xyzmh_ptmass,vxyz_ptmass,fxyz_ptmass,nptmass,massoftype) &
!$omp shared(dtsph,ieos,ufloor) &
!$omp shared(ibin,ibin_old,ibin_sts,twas,timei,use_sts,dtsph_next,ibin_wake,sts_it_n) &
!$omp shared(ibin_dts,nbinmax) &
!$omp private(dti,hdti) &
!$omp shared(rad,radpred,drad)&
!$omp private(i,vxi,vyi,vzi) &
!$omp private(pxi,pyi,pzi,p2i) &
!$omp private(erri,v2i,eni) &
!$omp reduction(max:errmax) &
!$omp reduction(+:np,v2mean,p2mean,nwake,nvfloorc) &
!$omp firstprivate(pmassi,itype)
!$omp do
    corrector: do i=1,npart
       if (.not.isdead_or_accreted(xyzh(4,i))) then
          if (store_itype) itype = iamtype(iphase(i))
          if (iamboundary(itype)) cycle corrector
          if (ind_timesteps) then
             !
             !--update active particles
             !
             if (iactive(iphase(i))) then
                ibin_wake(i) = 0       ! cannot wake active particles
                hdti = timei - twas(i) ! = 0.5*get_dt(dtmax,ibin_old(i)) if .not.use_sts & dtmax has not changed & particle was not just woken up
                if (use_sts) then
                   if (ibin(i) < ibin_sts(i)) ibin(i) = min(ibin_sts(i), nbinmax ) ! increase ibin if needed for super timestepping
                   if (.not.sts_it_n .or. (sts_it_n .and. ibin_sts(i) > ibin(i))) then
                      dti = hdti + 0.5*dtsph_next
                   else
                      dti = hdti + ibin_dts(ithdt,ibin(i))
                   endif
                else
                   dti = hdti + ibin_dts(ithdt,ibin(i))
                endif

                if (gr) then
                   pxyzu(:,i) = pxyzu(:,i) + dti*fxyzu(:,i)
                else
                   vxyzu(:,i) = vxyzu(:,i) + dti*fxyzu(:,i)
                endif

                if (use_dustgrowth .and. itype==idust) dustprop(:,i) = dustprop(:,i) + dti*ddustprop(:,i)
                if (itype==igas) then
                   if (mhd)          Bevol(:,i) = Bevol(:,i) + dti*dBevol(:,i)
                   if (do_radiation) rad(:,i)   = rad(:,i)   + dti*drad(:,i)
                   if (use_dustfrac) then
                      dustevol(:,i) = dustevol(:,i) + dti*ddustevol(:,i)
                      if (use_dustgrowth) dustprop(:,i) = dustprop(:,i) + dti*ddustprop(:,i)
                   endif
                endif
                twas(i) = twas(i) + dti
             endif
             !
             !--synchronise all particles
             !
             hdti = timei - twas(i)

             if (gr) then
                pxyzu(:,i) = pxyzu(:,i) + hdti*fxyzu(:,i)
             else
                vxyzu(:,i) = vxyzu(:,i) + hdti*fxyzu(:,i)
             endif

             !--floor the thermal energy if requested and required
             if (ufloor > 0.) then
                if (vxyzu(4,i) < ufloor) then
                   vxyzu(4,i) = ufloor
                   nvfloorc   = nvfloorc + 1
                endif
             endif

             if (itype==idust .and. use_dustgrowth) dustprop(:,i) = dustprop(:,i) + hdti*ddustprop(:,i)
             if (itype==igas) then
                if (mhd)          Bevol(:,i) = Bevol(:,i) + hdti*dBevol(:,i)
                if (do_radiation) rad(:,i)   = rad(:,i)   + hdti*drad(:,i)
                if (use_dustfrac) then
                   dustevol(:,i) = dustevol(:,i) + hdti*ddustevol(:,i)
                   if (use_dustgrowth) dustprop(:,i) = dustprop(:,i) + hdti*ddustprop(:,i)
                endif
             endif
             !
             !--Wake inactive particles for next step, if required
             !
             if (sts_it_n .and. ibin_wake(i) > ibin(i) .and. allow_waking) then
                ibin_wake(i) = min(int(nbinmax,kind=1),ibin_wake(i))
                nwake        = nwake + 1
                twas(i)      = ibin_dts(ittwas,ibin_wake(i))
                ibin(i)      = ibin_wake(i)
                ibin_wake(i) = 0 ! reset flag
             endif
          else  ! not individual timesteps == global timestepping
             !
             ! For velocity-dependent forces compare the new v
             ! with the predicted v used in the force evaluation.
             ! Determine whether or not we need to iterate.
             !

             if (gr) then
                pxi = pxyzu(1,i) + hdtsph*fxyzu(1,i)
                pyi = pxyzu(2,i) + hdtsph*fxyzu(2,i)
                pzi = pxyzu(3,i) + hdtsph*fxyzu(3,i)
                eni = pxyzu(4,i) + hdtsph*fxyzu(4,i)

                erri = (pxi - ppred(1,i))**2 + (pyi - ppred(2,i))**2 + (pzi - ppred(3,i))**2
                errmax = max(errmax,erri)

                p2i = pxi*pxi + pyi*pyi + pzi*pzi
                p2mean = p2mean + p2i
                np = np + 1

                pxyzu(1,i) = pxi
                pxyzu(2,i) = pyi
                pxyzu(3,i) = pzi
                pxyzu(4,i) = eni
             else
                vxi = vxyzu(1,i) + hdtsph*fxyzu(1,i)
                vyi = vxyzu(2,i) + hdtsph*fxyzu(2,i)
                vzi = vxyzu(3,i) + hdtsph*fxyzu(3,i)
                if (maxvxyzu >= 4) eni = vxyzu(4,i) + hdtsph*fxyzu(4,i)

                erri = (vxi - vpred(1,i))**2 + (vyi - vpred(2,i))**2 + (vzi - vpred(3,i))**2
                errmax = max(errmax,erri)

                v2i    = vxi*vxi + vyi*vyi + vzi*vzi
                v2mean = v2mean + v2i
                np     = np + 1

                vxyzu(1,i) = vxi
                vxyzu(2,i) = vyi
                vxyzu(3,i) = vzi
                !--this is the energy equation if non-isothermal
                if (maxvxyzu >= 4) vxyzu(4,i) = eni
             endif

             if (itype==idust .and. use_dustgrowth) dustprop(:,i) = dustprop(:,i) + hdtsph*ddustprop(:,i)
             if (itype==igas) then
                !
                ! corrector step for magnetic field and dust
                !
                if (mhd)          Bevol(:,i) = Bevol(:,i)  + hdtsph*dBevol(:,i)
                if (do_radiation) rad(:,i)   = rad(:,i) + hdtsph*drad(:,i)
                if (use_dustfrac) then
                   dustevol(:,i) = dustevol(:,i) + hdtsph*ddustevol(:,i)
                   if (use_dustgrowth) dustprop(:,i) = dustprop(:,i) + hdtsph*ddustprop(:,i)
                endif
             endif
          endif
       endif
    enddo corrector
!$omp enddo
!$omp end parallel
    if (use_dustgrowth) then
       if (use_porosity) then
          call get_filfac(npart,xyzh,mprev,filfac,dustprop,dtsph)
       endif
       call check_dustprop(npart,dustprop,filfac,mprev,filfacprev)
    endif

    if (gr) then
       call check_velocity_error(errmax,p2mean,np,its,tolv,dtsph,timei,idamp,dterr,errmaxmean,converged)
    else
       call check_velocity_error(errmax,v2mean,np,its,tolv,dtsph,timei,idamp,dterr,errmaxmean,converged)
    endif

    if (.not.converged .and. npart > 0) then
!$omp parallel do default(none)&
!$omp private(i) &
!$omp shared(npart,hdtsph)&
!$omp shared(store_itype,vxyzu,fxyzu,vpred,iphase) &
!$omp shared(Bevol,dBevol,Bpred,pxyzu,ppred) &
!$omp shared(dustprop,ddustprop,dustproppred,use_dustfrac,dustevol,dustpred,ddustevol) &
!$omp shared(filfac,filfacpred,use_porosity) &
!$omp shared(rad,drad,radpred) &
!$omp firstprivate(itype) &
!$omp schedule(static)
       until_converged: do i=1,npart
          if (store_itype) itype = iamtype(iphase(i))
          if (iamboundary(itype)) cycle until_converged

          if (ind_timesteps) then
             if (iactive(iphase(i))) then

                if (gr) then
                   ppred(:,i) = pxyzu(:,i)
                else
                   vpred(:,i) = vxyzu(:,i)
                endif
                if (use_dustgrowth) dustproppred(:,i) = dustprop(:,i)
                if (use_porosity) filfacpred(i) = filfac(i)
                if (mhd)          Bpred(:,i)  = Bevol(:,i)
                if (use_dustfrac) dustpred(:,i) = dustevol(:,i)
                if (do_radiation) radpred(:,i) = rad(:,i)
             endif
          else
             if (gr) then
                ppred(:,i) = pxyzu(:,i)
             else
                vpred(:,i) = vxyzu(:,i)
             endif
             if (use_dustgrowth) dustproppred(:,i) = dustprop(:,i)
             if (use_porosity) filfacpred(i) = filfac(i)
             if (mhd)          Bpred(:,i)  = Bevol(:,i)
             if (use_dustfrac) dustpred(:,i) = dustevol(:,i)
             if (do_radiation) radpred(:,i) = rad(:,i)
             !
             ! shift v back to the half step
             !
             if (gr) then
                pxyzu(:,i) = pxyzu(:,i) - hdtsph*fxyzu(:,i)
             else
                vxyzu(:,i) = vxyzu(:,i) - hdtsph*fxyzu(:,i)
             endif
             if (itype==idust .and. use_dustgrowth) dustprop(:,i) = dustprop(:,i) - hdtsph*ddustprop(:,i)
             if (itype==igas) then
                if (mhd)          Bevol(:,i)  = Bevol(:,i)  - hdtsph*dBevol(:,i)
                if (use_dustfrac) then
                   dustevol(:,i) = dustevol(:,i) - hdtsph*ddustevol(:,i)
                   if (use_dustgrowth) dustprop(:,i) = dustprop(:,i) - hdtsph*ddustprop(:,i)
                endif
                if (do_radiation) rad(:,i) = rad(:,i) - hdtsph*drad(:,i)
             endif
          endif
       enddo until_converged
!$omp end parallel do

       if (use_dustgrowth) then
          if (use_porosity) then
             call get_filfac(npart,xyzh,mprev,filfac,dustprop,dtsph)
          endif
          call check_dustprop(npart,dustprop,filfac,mprev,filfacprev)
       endif
!
!   get new force using updated velocity: no need to recalculate density etc.
!
       if (gr) vpred = vxyzu ! Need primitive utherm as a guess in cons2prim
       call derivs(2,npart,nactive,xyzh,vpred,fxyzu,fext,divcurlv,divcurlB, &
                     Bpred,dBevol,radpred,drad,radprop,dustproppred,ddustprop,dustpred,ddustevol,filfacpred,&
                     dustfrac,eos_vars,timei,dtsph,dtnew,ppred,dens,metrics)
       if (gr) vxyzu = vpred ! May need primitive variables elsewhere?
       if (do_radiation .and. implicit_radiation) then
          rad = radpred
          vxyzu(4,1:npart) = vpred(4,1:npart)
       endif
    endif
 enddo iterations

 ! MPI reduce summary variables
 nwake     = int(reduceall_mpi('+', nwake))
 nvfloorp  = int(reduceall_mpi('+', nvfloorp))
 nvfloorps = int(reduceall_mpi('+', nvfloorps))
 nvfloorc  = int(reduceall_mpi('+', nvfloorc))

 if (dynamic_bdy) call update_xyzminmax(dtsph)

 ! Summary statements & crash if velocity is not converged
 if (nwake    > 0) call summary_variable('wake', iowake,    0,real(nwake)    )
 if (nvfloorp > 0) call summary_variable('floor',iosumflrp, 0,real(nvfloorp) )
 if (nvfloorps> 0) call summary_variable('floor',iosumflrps,0,real(nvfloorps))
 if (nvfloorc > 0) call summary_variable('floor',iosumflrc, 0,real(nvfloorc) )
 if (its      > 1) call summary_variable('tolv', iosumtvi,  0,real(its)      )
 if (maxits   > 1 .and. its >= maxits) then
    call summary_printout(iprint,nptmass)
    call fatal('step','VELOCITY ITERATIONS NOT CONVERGED!!')
 endif

 if (gr) call cons2primall(npart,xyzh,metrics,pxyzu,vxyzu,dens,eos_vars)

end subroutine step

!-----------------------------------------------------
!+
!  Check error in v^1 compared to the predicted v^*
!  in the leapfrog corrector step. If this is not
!  within some tolerance we iterate the corrector step
!+
!-----------------------------------------------------
subroutine check_velocity_error(errmax,v2mean,np,its,tolv,dt,timei,idamp,dterr,errmaxmean,converged)
 use io,         only:id,master,iprint,iverbose,warning
 use timestep,   only:dtcourant,dtforce,bignumber
 use mpiutils,   only:reduceall_mpi
 use io_summary, only:summary_variable,iosumtve,iosumtvv
 real,    intent(inout) :: errmax,v2mean,errmaxmean
 integer, intent(in)    :: np,its,idamp
 real,    intent(in)    :: tolv,dt,timei
 real,    intent(out)   :: dterr
 logical, intent(out)   :: converged
 real            :: errtol,vmean
 real            :: dtf
 integer(kind=8) :: nptot
!
!  Check v^1 against the predicted velocity
!  this will only be different because of velocity-dependent forces
!  (i.e., viscosity). If these are not a small fraction of the total force
!  we need to take iterations in order to get this right in leapfrog.
!  Also, if this occurs, we take the timestep down to try to avoid the need
!  for iterations.
!
 nptot = reduceall_mpi('+',np)
 v2mean = reduceall_mpi('+',v2mean)
 errmax = reduceall_mpi('max',errmax)
 if (idamp > 0) call warning('step','damping is ON')

 if (nptot > 0) then
    v2mean = v2mean/real(nptot)
 else
    v2mean = 0.
 endif
 if (v2mean > tiny(v2mean)) then
    errmax = errmax/sqrt(v2mean)
 else
    errmax = 0.
 endif
 errmaxmean = errmaxmean + errmax
 errtol = tolv
 dterr = huge(dterr)
 if (tolv < 1.e2 .and. idamp == 0) then
    if (.not.ind_timesteps) then
       dtf = min(dtcourant,dtforce)
       !--if errors are controlling the timestep
       if (dtf > dt .and. dtf < bignumber) then
          errtol = errtol*(dt/dtf)**2
       endif
       if (its==1) then
          if (errtol > tiny(errtol) .and. errmax > epsilon(errmax)) then ! avoid divide-by-zero
             dterr = dt*sqrt(errtol/errmax)
          endif
       endif
    endif
 endif
!
! if the error in the predicted velocity exceeds the tolerance, take iterations
!
! if (maxits > 1 .and. tolv < 1.e2) then
 if (tolv < 1.e2 .and. idamp == 0) then
    converged = (errmax < tolv)
    if (id==master .and. .not.converged) then
       vmean = sqrt(v2mean)
       call summary_variable('tolv',iosumtve,0,errmax)
       call summary_variable('tolv',iosumtvv,0,vmean)
    endif
    if (id==master .and.((iverbose >= 1.and.(.not.converged.or.its > 1)) .or. iverbose >= 2)) &
       write(iprint,"(a,i2,a,es10.3,a,es10.3,a)") &
            ' velocity-dependent force (tolv) iteration ',its,' errmax = ',errmax,' (vmean = ',sqrt(v2mean),')'
 else
    converged = .true.
 endif
 if (id==master .and. tolv > 1.e2 .and. errmax > 1.0d-2) &
   write(iprint,"(a,es10.3,a,es10.3,a,es10.3)") &
        ' velocity-dependent force (tolv) at time = ',timei,' with errmax = ',errmax,' and vmean = ',sqrt(v2mean)

end subroutine check_velocity_error

end module step_lf_global<|MERGE_RESOLUTION|>--- conflicted
+++ resolved
@@ -126,14 +126,9 @@
  use damping,        only:idamp
  use cons2primsolver, only:conservative2primitive,primitive2conservative
  use eos,             only:equationofstate
-<<<<<<< HEAD
- use step_extern,     only:step_extern_pattern,step_extern_gr, &
-                          step_extern_sph_gr,step_extern_sph,step_extern_subsys
  use ptmass,         only:use_regnbody
-=======
  use substepping,     only:substep,substep_gr, &
-                          substep_sph_gr,substep_sph
->>>>>>> 29a21c69
+                          substep_sph_gr,substep_sph,step_extern_subsys
 
  integer, intent(inout) :: npart
  integer, intent(in)    :: nactive
@@ -255,16 +250,12 @@
     endif
  else
     if (nptmass > 0 .or. iexternalforce > 0 .or. h2chemistry .or. cooling_in_step .or. idamp > 0) then
-<<<<<<< HEAD
        if (use_regnbody) then
           call step_extern_subsys(dtextforce,dtsph,t,npart,ntypes,nptmass,xyzh,vxyzu,fext,xyzmh_ptmass, &
                                  vxyz_ptmass,fxyz_ptmass,dsdt_ptmass,dptmass,fsink_old,nbinmax,ibin_wake, &
                                  gtgrad,group_info,nmatrix,n_group,n_ingroup,n_sing)
        else
-          call step_extern_pattern(npart,ntypes,nptmass,dtsph,dtextforce,t,xyzh,vxyzu,&
-=======
-       call substep(npart,ntypes,nptmass,dtsph,dtextforce,t,xyzh,vxyzu,&
->>>>>>> 29a21c69
+          call substep(npart,ntypes,nptmass,dtsph,dtextforce,t,xyzh,vxyzu,&
                                  fext,xyzmh_ptmass,vxyz_ptmass,fxyz_ptmass,dsdt_ptmass,&
                                  dptmass,fsink_old,nbinmax,ibin_wake)
        endif
