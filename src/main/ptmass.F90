--- conflicted
+++ resolved
@@ -1409,15 +1409,9 @@
  use io,    only:iprint,warning,iverbose,id,master
  use part,  only:ispinx,ispiny,ispinz,imacc
  real,    intent(in)    :: time
-<<<<<<< HEAD
- integer, intent(in)    :: nptmass,merge_n,merge_ij(nptmass)
+ integer, intent(in)    :: nptmass,merge_ij(nptmass)
  real,    intent(inout) :: xyzmh_ptmass(nsinkproperties,nptmass)
  real,    intent(inout) :: vxyz_ptmass(3,nptmass),fxyz_ptmass(4,nptmass)
-=======
- integer, intent(in)    :: nptmass,merge_ij(nptmass)
- real,    intent(inout) :: xyzmh_ptmass(nsinkproperties,maxptmass)
- real,    intent(inout) :: vxyz_ptmass(3,maxptmass),fxyz_ptmass(4,maxptmass)
->>>>>>> 69d5e532
  integer :: i,j
  real    :: rr2,xi,yi,zi,mi,vxi,vyi,vzi,xj,yj,zj,mj,vxj,vyj,vzj,Epot,Ekin
  real    :: mij,mij1
