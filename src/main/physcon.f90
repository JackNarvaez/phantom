--- conflicted
+++ resolved
@@ -55,11 +55,8 @@
  real(kind=8), parameter :: thomcs     = 6.6525d-25             !Thomson cross section     cm^2
  real(kind=8), parameter :: finestr    = 7.2974d-3              !Fine structure constant   unitless
  real(kind=8), parameter :: steboltz   = 5.67051d-5             !Stefan-Boltzmann constant erg cm^-2K^-4 s^-1
-<<<<<<< HEAD
+ real(kind=8), parameter :: avogadro   = 6.0221408577d23        !Avogadro's number         mole^-1
  real(kind=8), parameter :: Ro		   = 3.00000000				!Rossby number without dimension
-=======
- real(kind=8), parameter :: avogadro   = 6.0221408577d23        !Avogadro's number         mole^-1
->>>>>>> a1cab701
 !
 !--Astronomical constants (cgs units)
 !
