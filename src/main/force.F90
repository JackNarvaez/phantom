--- conflicted
+++ resolved
@@ -2433,18 +2433,11 @@
                           store_dust_temperature,do_nucleation
  use eos,            only:gamma,ieos,iopacity_type
  use options,        only:alpha,ipdv_heating,ishock_heating,psidecayfac,overcleanfac,hdivbbmax_max, &
-<<<<<<< HEAD
-                          use_dustfrac,damp,ien_type,ien_entropy,ien_etotal,implicit_radiation
+                          use_dustfrac,damp,icooling,ien_type,ien_entropy,ien_etotal,implicit_radiation
  use part,           only:h2chemistry,rhoanddhdrho,iboundary,igas,maxphase,maxvxyzu,nptmass,xyzmh_ptmass, &
-                          massoftype,get_partinfo,tstop,strain_from_dvdx,ithick,iradP,sinks_have_heating,luminosity
- use cooling,        only:energ_cooling,cooling_explicit
-=======
-                          use_dustfrac,damp,icooling
- use part,           only:h2chemistry,rhoanddhdrho,iboundary,igas,maxphase,maxvxyzu,nptmass,xyzmh_ptmass, &
-                          massoftype,get_partinfo,tstop,strain_from_dvdx,ithick,iradP,sinks_have_heating, &
+                          massoftype,get_partinfo,tstop,strain_from_dvdx,ithick,iradP,sinks_have_heating,luminosity, &
                           nucleation,idK2,idmu,idkappa,idgamma,dust_temp
  use cooling,        only:energ_cooling,cooling_in_step
->>>>>>> 68efa595
  use ptmass_heating, only:energ_sinkheat
 #ifdef IND_TIMESTEPS
  use part,           only:ibin
