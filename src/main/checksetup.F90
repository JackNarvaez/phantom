--- conflicted
+++ resolved
@@ -111,11 +111,7 @@
     nwarn = nwarn + 1
  endif
 #endif
-<<<<<<< HEAD
- if ( (ieos == 10 .or. ieos == 12) .and. .not. store_temperature) then
-=======
  if ( eos_is_non_ideal(ieos) .and. .not. store_temperature) then
->>>>>>> 5eff66ac
     print*,'WARNING! Using non-ideal EoS but not storing temperature'
     nwarn = nwarn + 1
  endif
