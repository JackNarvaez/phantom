--- conflicted
+++ resolved
@@ -226,11 +226,7 @@
 #endif
  integer         :: itype,iposinit,ipostmp,ntypes,nderivinit
  logical         :: iexist,read_input_files
-<<<<<<< HEAD
- character(len=len(dumpfile)) :: dumpfileold,file1D
-=======
  character(len=len(dumpfile)) :: dumpfileold
->>>>>>> b8ee1357
  character(len=7) :: dust_label(maxdusttypes)
 #ifdef INJECT_PARTICLES
  character(len=len(dumpfile)) :: file1D
